/*
 * Copyright (C) 2018 Open Source Robotics Foundation
 *
 * Licensed under the Apache License, Version 2.0 (the "License");
 * you may not use this file except in compliance with the License.
 * You may obtain a copy of the License at
 *
 *     http://www.apache.org/licenses/LICENSE-2.0
 *
 * Unless required by applicable law or agreed to in writing, software
 * distributed under the License is distributed on an "AS IS" BASIS,
 * WITHOUT WARRANTIES OR CONDITIONS OF ANY KIND, either express or implied.
 * See the License for the specific language governing permissions and
 * limitations under the License.
 *
*/

#include <gtest/gtest.h>
#include <ignition/msgs/pose_v.pb.h>

#include <algorithm>
#include <climits>
#ifndef __APPLE__
#include <filesystem>
#endif
#include <numeric>
#include <string>

#include <ignition/common/Console.hh>
#include <ignition/common/Util.hh>
#include <ignition/common/Filesystem.hh>
#include <ignition/fuel_tools/Zip.hh>
#include <ignition/transport/Node.hh>
#include <ignition/transport/log/Batch.hh>
#include <ignition/transport/log/Log.hh>
#include <ignition/transport/log/MsgIter.hh>
#include <ignition/transport/log/Playback.hh>
#include <ignition/transport/log/QualifiedTime.hh>
#include <ignition/math/Pose3.hh>

#include <sdf/Root.hh>
#include <sdf/World.hh>
#include <sdf/Element.hh>

#include "ignition/gazebo/components/Name.hh"
#include "ignition/gazebo/components/LogPlaybackStatistics.hh"
#include "ignition/gazebo/components/Pose.hh"
#include "ignition/gazebo/Server.hh"
#include "ignition/gazebo/ServerConfig.hh"
#include "ignition/gazebo/SystemLoader.hh"
#include "ignition/gazebo/test_config.hh"

#include "../helpers/Relay.hh"

using namespace ignition;
using namespace gazebo;

static const std::string kBinPath(PROJECT_BINARY_PATH);

// \todo(anyone) Enable tests for OSX once command line works there
#ifndef __APPLE__
static const std::string kIgnCommand(
  "IGN_GAZEBO_SYSTEM_PLUGIN_PATH=" + kBinPath + "/lib LD_LIBRARY_PATH=" +
  kBinPath + "/lib:/usr/local/lib:${LD_LIBRARY_PATH} ign gazebo -s ");
#endif

/////////////////////////////////////////////////
std::string customExecStr(std::string _cmd)
{
  _cmd += " 2>&1";
  FILE *pipe = popen(_cmd.c_str(), "r");

  if (!pipe)
    return "ERROR";

  char buffer[128];
  std::string result = "";

  while (!feof(pipe))
  {
    if (fgets(buffer, 128, pipe) != nullptr)
      result += buffer;
  }

  pclose(pipe);
  return result;
}

/////////////////////////////////////////////////
// Count the number of entries in a directory, both files and directories
#ifndef __APPLE__
int entryCount(const std::string &_directory)
{
  if (!common::exists(_directory))
    return 0;

  auto it = std::filesystem::directory_iterator(_directory);
  return std::count_if(begin(it), end(it), [](auto &)
      {
        return true;
      });
}

/////////////////////////////////////////////////
// Return a list of entries in the directory
void entryList(const std::string &_directory, std::vector<std::string> &_paths)
{
  _paths.clear();

  if (!common::exists(_directory))
    return;

  for (auto &entry : std::filesystem::directory_iterator(_directory))
  {
    _paths.push_back(entry.path().string());
  }
}

/////////////////////////////////////////////////
// Compare between two lists, return items that are different between the lists
// Side effects: order of elements in _paths1 and _paths2 will be sorted
void entryDiff(std::vector<std::string> &_paths1,
  std::vector<std::string> &_paths2, std::vector<std::string> &_diff)
{
  _diff.clear();

  std::sort(_paths1.begin(), _paths1.end());
  std::sort(_paths2.begin(), _paths2.end());
  std::vector<std::string> pathsUnion;
  pathsUnion.resize(_paths1.size() + _paths2.size());
  auto unionIt = std::set_union(_paths1.begin(),
    _paths1.end(), _paths2.begin(), _paths2.end(), pathsUnion.begin());
  pathsUnion.resize(unionIt - pathsUnion.begin());

  std::vector<std::string> pathsIntersection;
  pathsIntersection.resize(_paths1.size() + _paths2.size());
  auto intersectionIt = std::set_intersection(
    _paths1.begin(), _paths1.end(), _paths2.begin(), _paths2.end(),
    pathsIntersection.begin());
  pathsIntersection.resize(intersectionIt - pathsIntersection.begin());

  _diff.resize(pathsUnion.size() + pathsIntersection.size());
  auto diffIt = std::set_difference(pathsUnion.begin(), pathsUnion.end(),
    pathsIntersection.begin(), pathsIntersection.end(), _diff.begin());
  _diff.resize(diffIt - _diff.begin());
}
#endif

//////////////////////////////////////////////////
class LogSystemTest : public ::testing::Test
{
  // Documentation inherited
  protected: void SetUp() override
  {
    common::Console::SetVerbosity(4);
    ignition::common::setenv("IGN_GAZEBO_SYSTEM_PLUGIN_PATH",
           (std::string(PROJECT_BINARY_PATH) + "/lib").c_str());
  }

  // Create a temporary directory in build path for recorded data
  public: void CreateLogsDir()
  {
    // Configure to use binary path as cache
    if (common::exists(this->logsDir))
    {
      common::removeAll(this->logsDir);
    }
    common::createDirectories(this->logsDir);
    common::createDirectories(this->logPlaybackDir);
  }

  // Append extension to the end of a path, removing the separator at
  //   the end of the path if necessary.
  // \param[in] _path Path to append extension to. May have separator at
  //   the end.
  // \param[in] _ext Extension including dot "." to be appended
  public: std::string AppendExtension(const std::string &_path,
    const std::string &_ext)
  {
    std::string result = _path;

    // Remove the separator at end of path
    if (!std::string(1, _path.back()).compare(common::separator("")))
    {
      result = _path.substr(0, _path.length() - 1);
    }
    result += _ext;

    return result;
  }

  // Remove the test logs directory
  public: void RemoveLogsDir()
  {
    common::removeAll(this->logsDir);
  }

  // Change path of recorded log file in SDF string loaded from file
  public: void ChangeLogPath(sdf::Root &_sdfRoot, const std::string &_sdfPath,
     const std::string &_pluginName, const std::string &_logDest)
  {
    EXPECT_EQ(_sdfRoot.Load(_sdfPath).size(), 0lu);
    EXPECT_GT(_sdfRoot.WorldCount(), 0lu);
    const sdf::World *sdfWorld = _sdfRoot.WorldByIndex(0);
    EXPECT_TRUE(sdfWorld->Element()->HasElement("plugin"));

    sdf::ElementPtr pluginElt = sdfWorld->Element()->GetElement("plugin");
    while (pluginElt != nullptr)
    {
      EXPECT_TRUE(pluginElt->HasAttribute("name"));

      // Change log path to build directory
      if (pluginElt->GetAttribute("name")->GetAsString().find(_pluginName)
        != std::string::npos)
      {
        if (pluginElt->HasElement("path"))
        {
          sdf::ElementPtr pathElt = pluginElt->GetElement("path");
          pathElt->Set(_logDest);
        }
        else
        {
          sdf::ElementPtr pathElt = std::make_shared<sdf::Element>();
          pathElt->SetName("path");
          pluginElt->AddElementDescription(pathElt);
          pathElt = pluginElt->GetElement("path");
          pathElt->AddValue("string", "", false, "");
          pathElt->Set<std::string>(_logDest);
        }
      }

      // Go to next plugin
      pluginElt = pluginElt->GetNextElement("plugin");
    }
  }

  // Run the server to record, passing in compress flag.
  // \param[in] _recordSdfRoot SDF Root element of the world to load
  // \param[in] _recordPath Path for SDF state file
  // \param[in] _cmpPath Path for compressed file
  public: void RunCompress(const std::string &_recordSdfPath,
    const std::string &_recordPath, const std::string &_cmpPath)
  {
    // Pass changed SDF to server
    ServerConfig recordServerConfig;
    recordServerConfig.SetSdfFile(_recordSdfPath);

    // Set record path
    recordServerConfig.SetLogRecordPath(_recordPath);

    // Set compress path
    recordServerConfig.SetLogRecordCompressPath(_cmpPath);

    // This tells server to call AddRecordPlugin() where flags are passed to
    //   recorder.
    recordServerConfig.SetUseLogRecord(true);

    // Run server
    Server recordServer(recordServerConfig);
    recordServer.Run(true, 100, false);
  }

  // Temporary directory in binary build path for recorded data
  public: std::string logsDir = common::joinPaths(PROJECT_BINARY_PATH, "test",
      "test_logs");

  /// \brief Path to recorded log file
  public: std::string logDir = common::joinPaths(logsDir,
      "test_logs_record");

  /// \brief Path to log file for playback
  public: std::string logPlaybackDir =
      common::joinPaths(this->logsDir, "test_logs_playback");
};

/////////////////////////////////////////////////
TEST_F(LogSystemTest, LogPlaybackStatistics)
{
  auto logPath = common::joinPaths(PROJECT_SOURCE_PATH, "test", "media",
      "rolling_shapes_log");

  ServerConfig config;
  config.SetLogPlaybackPath(logPath);

  Server server(config);

  test::Relay testSystem;
  math::Pose3d spherePose;
  std::chrono::steady_clock::time_point startTime;
  std::chrono::steady_clock::time_point endTime;
  testSystem.OnPostUpdate(
      [&](const UpdateInfo &, const EntityComponentManager &_ecm)
      {
        _ecm.Each<components::LogPlaybackStatistics>(
            [&](const Entity &,
                const components::LogPlaybackStatistics *_logStatComp)->bool
            {
              auto startSeconds =
                _logStatComp->Data().start_time().sec();
              auto startNanoseconds =
                _logStatComp->Data().start_time().nsec();
              auto endSeconds =
                _logStatComp->Data().end_time().sec();
              auto endNanoseconds =
                _logStatComp->Data().end_time().nsec();
              startTime =
                math::secNsecToTimePoint(startSeconds, startNanoseconds);
              endTime =
                math::secNsecToTimePoint(endSeconds, endNanoseconds);
              return true;
            });
      });

  server.AddSystem(testSystem.systemPtr);
  server.Run(true, 10, false);

  auto startTimePair = math::timePointToSecNsec(startTime);
  auto endTimePair = math::timePointToSecNsec(endTime);

  EXPECT_EQ(0, startTimePair.first);
  EXPECT_EQ(0, startTimePair.second);
  EXPECT_EQ(9, endTimePair.first);
  EXPECT_EQ(721000000, endTimePair.second);
}

/////////////////////////////////////////////////
// Logging behavior when no paths are specified
TEST_F(LogSystemTest, LogDefaults)
{
  // Create temp directory to store log
  this->CreateLogsDir();

  // World with moving entities
  const auto recordSdfPath = common::joinPaths(
    std::string(PROJECT_SOURCE_PATH), "test", "worlds",
    "log_record_dbl_pendulum.sdf");

  // Change environment variable so that test files aren't written to $HOME
  std::string homeOrig;
  common::env(IGN_HOMEDIR, homeOrig);
  std::string homeFake = common::joinPaths(this->logsDir, "default");
<<<<<<< HEAD
  EXPECT_EQ(ignition::common::setenv(IGN_HOMEDIR, homeFake.c_str()), 0);
=======
  EXPECT_TRUE(ignition::common::setenv(IGN_HOMEDIR, homeFake.c_str()));
>>>>>>> cd78bd45

  // Test case 1:
  // No path specified, on both command line and SDF. This does not go through
  // ign.cc, so ignLogDirectory() is not initialized (empty string). Recording
  // should not take place.
  {
    // Change log path in SDF to empty
    sdf::Root recordSdfRoot;
    this->ChangeLogPath(recordSdfRoot, recordSdfPath, "LogRecord",
        " ");

    // Pass changed SDF to server
    ServerConfig recordServerConfig;
    recordServerConfig.SetSdfString(recordSdfRoot.Element()->ToString(""));

    // Set record path to empty
    recordServerConfig.SetUseLogRecord(true);
    recordServerConfig.SetLogRecordPath("");

    // Run for a few seconds to record different poses
    Server recordServer(recordServerConfig);
    recordServer.Run(true, 200, false);
  }

  // Check ignLogDirectory is empty
  EXPECT_TRUE(ignLogDirectory().empty());

  // Remove artifacts. Recreate new directory
  this->RemoveLogsDir();

#ifndef __APPLE__
  this->CreateLogsDir();

  // Test case 2:
  // No path specified on command line (only --record, no --record-path).
  // No path specified in SDF.
  // Run from command line, which should trigger ign.cc, which should initialize
  // ignLogDirectory() to default timestamp path. Both console and state logs
  // should be recorded here.

  // Store number of files before running
  auto logPath = common::joinPaths(homeFake.c_str(), ".ignition", "gazebo",
      "log");
  int nEntries = entryCount(logPath);
  std::vector<std::string> entriesBefore;
  entryList(logPath, entriesBefore);

  {
    // Command line triggers ign.cc, which handles initializing ignLogDirectory
    std::string cmd = kIgnCommand + " -r -v 4 --iterations 5 "
      + "--record " + recordSdfPath;
    std::cout << "Running command [" << cmd << "]" << std::endl;

    // Run
    std::string output = customExecStr(cmd);
    std::cout << output << std::endl;
  }

  // Check the diff of list of files and assume there is a single diff, it
  // being the newly created log directory from the run above.
  EXPECT_EQ(nEntries + 1, entryCount(logPath));
  std::vector<std::string> entriesAfter;
  entryList(logPath, entriesAfter);
  std::vector<std::string> entriesDiff;
  entryDiff(entriesBefore, entriesAfter, entriesDiff);
  EXPECT_EQ(1ul, entriesDiff.size());
  // This should be $HOME/.ignition/..., default path
  std::string timestampPath = entriesDiff[0];

  EXPECT_FALSE(timestampPath.empty());
  EXPECT_EQ(0, timestampPath.compare(0, logPath.length(), logPath));
  EXPECT_TRUE(common::exists(timestampPath));
  EXPECT_TRUE(common::exists(common::joinPaths(timestampPath,
      "server_console.log")));
  EXPECT_TRUE(common::exists(common::joinPaths(timestampPath,
      "state.tlog")));
  EXPECT_EQ(2, entryCount(timestampPath));

  // Remove artifacts. Recreate new directory
  this->RemoveLogsDir();
#endif

  // Revert environment variable after test is done
<<<<<<< HEAD
  EXPECT_EQ(ignition::common::setenv(IGN_HOMEDIR, homeOrig.c_str()), 0);
=======
  EXPECT_TRUE(ignition::common::setenv(IGN_HOMEDIR, homeOrig.c_str()));
>>>>>>> cd78bd45
}

/////////////////////////////////////////////////
// Logging behavior when a path is specified either via the C++ API, SDF, or
// the command line.
TEST_F(LogSystemTest, LogPaths)
{
  // Create temp directory to store log
  this->CreateLogsDir();

  // World with moving entities
  const auto recordSdfPath = common::joinPaths(
    std::string(PROJECT_SOURCE_PATH), "test", "worlds",
    "log_record_dbl_pendulum.sdf");

  // Test case 1:
  // A path is specified in SDF - a feature removed in Ignition Dome.
  // No path specified in C++ API.
  // Should ignore SDF path. No default logging directory is initialized for
  // state and console logs because ign.cc is not triggered.
  {
    // Change log path in SDF to build directory
    sdf::Root recordSdfRoot;
    this->ChangeLogPath(recordSdfRoot, recordSdfPath, "LogRecord",
        this->logDir);
    EXPECT_EQ(1u, recordSdfRoot.WorldCount());

    // Pass changed SDF to server
    ServerConfig recordServerConfig;
    recordServerConfig.SetSdfString(recordSdfRoot.Element()->ToString(""));

    // Set record path to empty
    recordServerConfig.SetUseLogRecord(true);
    recordServerConfig.SetLogRecordPath("");

    // Run for a few seconds to record different poses
    Server recordServer(recordServerConfig);
    recordServer.Run(true, 200, false);
  }

  // Check state.tlog is no longer stored to path specified in SDF
  auto stateFile = common::joinPaths(this->logDir, "state.tlog");
  EXPECT_FALSE(common::exists(stateFile)) << stateFile;
#ifndef __APPLE__
  EXPECT_EQ(0, entryCount(this->logDir));
#endif

  // Remove artifacts. Recreate new directory
  this->RemoveLogsDir();
  this->CreateLogsDir();

  // Change environment variable so that test files aren't written to $HOME
  std::string homeOrig;
  common::env(IGN_HOMEDIR, homeOrig);
  std::string homeFake = common::joinPaths(this->logsDir, "default");
<<<<<<< HEAD
  EXPECT_EQ(ignition::common::setenv(IGN_HOMEDIR, homeFake.c_str()), 0);
=======
  EXPECT_TRUE(ignition::common::setenv(IGN_HOMEDIR, homeFake.c_str()));
>>>>>>> cd78bd45

  // Store number of files before running
  auto logPath = common::joinPaths(homeFake.c_str(), ".ignition", "gazebo",
      "log");
#ifndef __APPLE__
  int nEntries = entryCount(logPath);
  std::vector<std::string> entriesBefore;
  entryList(logPath, entriesBefore);

  // Test case 2:
  // A path is specified in SDF - a feature removed in Ignition Dome.
  // SDF path should be ignored.
  // State log and console log should be stored to default timestamp path
  // ignLogDirectory because ign.cc is triggered by command line.
  {
    // Change log path in SDF to build directory
    sdf::Root recordSdfRoot;
    this->ChangeLogPath(recordSdfRoot, recordSdfPath, "LogRecord",
        this->logDir);
    EXPECT_EQ(1u, recordSdfRoot.WorldCount());

    // Save changed SDF to temporary file
    std::string tmpRecordSdfPath = common::joinPaths(this->logsDir,
      "with_record_path.sdf");
    std::ofstream ofs(tmpRecordSdfPath);
    ofs << recordSdfRoot.Element()->ToString("").c_str();
    ofs.close();

    // Command line triggers ign.cc, which handles initializing ignLogDirectory
    std::string cmd = kIgnCommand + " -r -v 4 --iterations 5 "
      + "--record " + tmpRecordSdfPath;
    std::cout << "Running command [" << cmd << "]" << std::endl;

    // Run
    std::string output = customExecStr(cmd);
    std::cout << output << std::endl;
  }

  // Check state.tlog is no longer stored to path specified in SDF
  EXPECT_FALSE(common::exists(common::joinPaths(this->logDir,
      "state.tlog")));
  EXPECT_EQ(0, entryCount(this->logDir));

  // Check the diff of list of files in directory, and assume there is
  // a single diff, it being the newly created log directory from the run above.
  EXPECT_EQ(nEntries + 1, entryCount(logPath));
  std::vector<std::string> entriesAfter;
  entryList(logPath, entriesAfter);
  std::vector<std::string> entriesDiff;
  entryDiff(entriesBefore, entriesAfter, entriesDiff);
  EXPECT_EQ(1ul, entriesDiff.size());
  // This should be $HOME/.ignition/..., default path
  std::string timestampPath = entriesDiff[0];

  EXPECT_FALSE(timestampPath.empty());
  EXPECT_EQ(0, timestampPath.compare(0, logPath.length(), logPath));
  EXPECT_TRUE(common::exists(timestampPath));
  EXPECT_TRUE(common::exists(common::joinPaths(timestampPath,
      "server_console.log")));
  EXPECT_TRUE(common::exists(common::joinPaths(timestampPath,
      "state.tlog")));
  EXPECT_EQ(2, entryCount(timestampPath));
#endif

  // Remove artifacts. Recreate new directory
  this->RemoveLogsDir();
  this->CreateLogsDir();

  // Test case 3:
  // A path is specified in SDF - a feature removed in Ignition Dome.
  // Empty path is specified via C++ API.
  // Should ignore SDF path. No default logging directory is initialized for
  // state and console logs because ign.cc is not triggered.
  std::string stateLogPath = this->logDir;

  {
    // Change log path in SDF to build directory
    sdf::Root recordSdfRoot;
    this->ChangeLogPath(recordSdfRoot, recordSdfPath, "LogRecord",
        stateLogPath);
    EXPECT_EQ(1u, recordSdfRoot.WorldCount());

    // Pass changed SDF to server
    ServerConfig recordServerConfig;
    recordServerConfig.SetSdfString(recordSdfRoot.Element()->ToString(""));

    // Set record path to empty
    recordServerConfig.SetUseLogRecord(true);
    recordServerConfig.SetLogRecordPath("");

    // Run for a few seconds to record different poses
    Server recordServer(recordServerConfig);
    recordServer.Run(true, 200, false);

    // Terminate server to close tlog file, otherwise we get a temporary
    // tlog-journal file
  }

  EXPECT_FALSE(common::exists(common::joinPaths(stateLogPath, "state.tlog")));
#ifndef __APPLE__
  EXPECT_EQ(0, entryCount(stateLogPath));
#endif

  // Remove artifacts. Recreate new directory
  this->RemoveLogsDir();
  this->CreateLogsDir();

  // Test case 4:
  // A path is specified in SDF - a feature removed in Ignition Dome.
  // A different path is specified via C++ API.
  // Should take C++ API path. State log should be stored here. Console log is
  // not initialized because ign.cc is not triggered.
  const std::string sdfPath = common::joinPaths(this->logsDir, "sdfPath");
  const std::string cppPath = common::joinPaths(this->logsDir, "cppPath");
  {
    // Change log path in SDF
    sdf::Root recordSdfRoot;
    this->ChangeLogPath(recordSdfRoot, recordSdfPath, "LogRecord",
        sdfPath);

    // Pass changed SDF to server
    ServerConfig recordServerConfig;
    recordServerConfig.SetSdfString(recordSdfRoot.Element()->ToString(""));

    // This tells server to call AddRecordPlugin() where the logic happens
    recordServerConfig.SetUseLogRecord(true);

    // Mock command line arg. Set record path to something different from in SDF
    recordServerConfig.SetLogRecordPath(cppPath);

    // Run for a few seconds to record different poses
    Server recordServer(recordServerConfig);
    recordServer.Run(true, 200, false);

    // Terminate server to close tlog file, otherwise we get a temporary
    // tlog-journal file
  }
  EXPECT_TRUE(common::exists(cppPath));
  EXPECT_TRUE(common::exists(common::joinPaths(cppPath, "state.tlog")));
#ifndef __APPLE__
  EXPECT_EQ(1, entryCount(cppPath));
  EXPECT_FALSE(common::exists(sdfPath));

  // Remove artifacts. Recreate new directory
  this->RemoveLogsDir();
  this->CreateLogsDir();

  // Test case 5:
  // A path is specified by --record-path on command line.
  // Both state and console logs should be stored here.
  {
    // Command line triggers ign.cc, which handles initializing ignLogDirectory
    std::string cmd = kIgnCommand + " -r -v 4 --iterations 5 "
      + "--record-path " + this->logDir + " " + recordSdfPath;
    std::cout << "Running command [" << cmd << "]" << std::endl;

    // Run
    std::string output = customExecStr(cmd);
    std::cout << output << std::endl;
  }

  EXPECT_TRUE(common::exists(common::joinPaths(this->logDir, "state.tlog")));
  // \FIXME Apple uses deprecated command line, so some options don't work
  // correctly.
  EXPECT_TRUE(common::exists(common::joinPaths(this->logDir,
    "server_console.log")));
  EXPECT_EQ(2, entryCount(this->logDir));

  // Remove artifacts. Recreate new directory
  this->RemoveLogsDir();
  this->CreateLogsDir();

  // Test case 6:
  // A path is specified in SDF - a feature removed in Ignition Dome.
  // A path is specified by --record-path on command line.
  // Path in SDF should be ignored. Both state and console logs should be
  // stored to --record-path path.
  std::string cliPath = common::joinPaths(this->logDir, "cli");
  {
    // Change log path in SDF to build directory
    sdf::Root recordSdfRoot;
    this->ChangeLogPath(recordSdfRoot, recordSdfPath, "LogRecord",
        this->logDir);
    EXPECT_EQ(1u, recordSdfRoot.WorldCount());

    // Save changed SDF to temporary file
    std::string tmpRecordSdfPath = common::joinPaths(this->logsDir,
      "with_record_path.sdf");
    // TODO(anyone): Does this work on Apple?
    std::ofstream ofs(tmpRecordSdfPath);
    ofs << recordSdfRoot.Element()->ToString("").c_str();
    ofs.close();

    // Command line triggers ign.cc, which handles initializing ignLogDirectory
    std::string cmd = kIgnCommand + " -r -v 4 --iterations 5 "
      + "--record-path " + cliPath + " " + tmpRecordSdfPath;
    std::cout << "Running command [" << cmd << "]" << std::endl;

    // Run
    std::string output = customExecStr(cmd);
    std::cout << output << std::endl;
  }

  // \FIXME Apple uses deprecated command line, so some options don't work
  // correctly.
  EXPECT_TRUE(common::exists(common::joinPaths(cliPath, "state.tlog")));
  EXPECT_TRUE(common::exists(common::joinPaths(cliPath,
    "server_console.log")));
  EXPECT_EQ(2, entryCount(cliPath));
#endif

  // Revert environment variable after test is done
<<<<<<< HEAD
  EXPECT_EQ(ignition::common::setenv(IGN_HOMEDIR, homeOrig.c_str()), 0);
=======
  EXPECT_TRUE(ignition::common::setenv(IGN_HOMEDIR, homeOrig.c_str()));
>>>>>>> cd78bd45

  this->RemoveLogsDir();
}

/////////////////////////////////////////////////
TEST_F(LogSystemTest, RecordAndPlayback)
{
  // Create temp directory to store log
  this->CreateLogsDir();

  // Used to count the expected number of poses recorded. Counting is necessary
  // as the number varied depending on the CPU load.
  int expectedPoseCount = 0;
  // Record
  {
    // World with moving entities
    const auto recordSdfPath = common::joinPaths(
      std::string(PROJECT_SOURCE_PATH), "test", "worlds",
      "log_record_dbl_pendulum.sdf");

    ServerConfig recordServerConfig;
    recordServerConfig.SetSdfFile(recordSdfPath);
    recordServerConfig.SetUseLogRecord(true);
    recordServerConfig.SetLogRecordPath(this->logDir);

    std::chrono::steady_clock::time_point lastPoseTime;
    const int poseHz = 60;
    const std::chrono::duration<double> msgPeriod{1.0 / poseHz};
    // This system counts the expected number of poses recorded by reproducing
    // the throttle mechanism used by ign-transport.
    test::Relay recordedPoseCounter;
    recordedPoseCounter.OnPostUpdate(
        [&](const UpdateInfo &, const EntityComponentManager &)
        {
          auto tNow = std::chrono::steady_clock::now();
          if ((tNow - lastPoseTime) > msgPeriod)
          {
            lastPoseTime = tNow;
            ++expectedPoseCount;
          }
        });
    // Run for a few seconds to record different poses
    Server recordServer(recordServerConfig);
    recordServer.AddSystem(recordedPoseCounter.systemPtr);
    recordServer.Run(true, 1000, false);
  }

  // Verify file is created
  auto logFile = common::joinPaths(this->logDir, "state.tlog");
  EXPECT_TRUE(common::exists(logFile));

  // move the log file to the playback directory
  auto logPlaybackFile = common::joinPaths(this->logPlaybackDir, "state.tlog");
  common::moveFile(logFile, logPlaybackFile);
  EXPECT_TRUE(common::exists(logPlaybackFile));

  // World file to load
  const auto playSdfPath = common::joinPaths(std::string(PROJECT_SOURCE_PATH),
    "test", "worlds", "log_playback.sdf");

  // Change log path in world SDF to build directory
  sdf::Root playSdfRoot;
  this->ChangeLogPath(playSdfRoot, playSdfPath, "LogPlayback",
      this->logPlaybackDir);
  ASSERT_EQ(1u, playSdfRoot.WorldCount());

  const auto sdfWorld = playSdfRoot.WorldByIndex(0);
  EXPECT_EQ("default", sdfWorld->Name());

  // Load log file recorded above
  transport::log::Log log;
  log.Open(logPlaybackFile);

  // Check it has SDF message
  auto batch = log.QueryMessages(transport::log::TopicPattern(
      std::regex(".*/sdf")));
  auto recordedIter = batch.begin();
  EXPECT_NE(batch.end(), recordedIter);

  EXPECT_EQ("ignition.msgs.StringMsg", recordedIter->Type());
  EXPECT_TRUE(recordedIter->Topic().find("/sdf"));

  msgs::StringMsg sdfMsg;
  sdfMsg.ParseFromString(recordedIter->Data());
  EXPECT_FALSE(sdfMsg.data().empty());
  EXPECT_EQ(batch.end(), ++recordedIter);

  // Check initial state message
  batch = log.QueryMessages(transport::log::TopicPattern(
      std::regex(".*/changed_state")));
  recordedIter = batch.begin();
  EXPECT_NE(batch.end(), recordedIter);

  EXPECT_EQ("ignition.msgs.SerializedStateMap", recordedIter->Type());
  EXPECT_EQ(recordedIter->Topic(), "/world/log_pendulum/changed_state");

  msgs::SerializedStateMap stateMsg;
  stateMsg.ParseFromString(recordedIter->Data());
  // entity size = 28 in dbl pendulum + 4 in nested model
  EXPECT_EQ(32, stateMsg.entities_size());
  EXPECT_EQ(batch.end(), ++recordedIter);

  // Pass changed SDF to server
  ServerConfig playServerConfig;
  playServerConfig.SetSdfString(playSdfRoot.Element()->ToString(""));

  // Keep track of total number of pose comparisons
  int nTotal{0};

  // Check poses
  batch = log.QueryMessages(transport::log::TopicPattern(
      std::regex(".*/dynamic_pose/info")));
  recordedIter = batch.begin();
  EXPECT_NE(batch.end(), recordedIter);
  EXPECT_EQ("ignition.msgs.Pose_V", recordedIter->Type());

  // First pose at 1ms time, both from log clock and header
  EXPECT_EQ(1000000, recordedIter->TimeReceived().count());

  msgs::Pose_V recordedMsg;
  recordedMsg.ParseFromString(recordedIter->Data());
  ASSERT_TRUE(recordedMsg.has_header());
  ASSERT_TRUE(recordedMsg.header().has_stamp());
  EXPECT_EQ(0, recordedMsg.header().stamp().sec());
  EXPECT_EQ(1000000, recordedMsg.header().stamp().nsec());

  // Start server
  Server playServer(playServerConfig);

  // Callback function for entities played back
  // Compare current pose being played back with the pose with the closest
  //   timestamp in the recorded file.
  test::Relay playbackPoseTester;
  playbackPoseTester.OnPostUpdate(
      [&](const UpdateInfo &_info, const EntityComponentManager &_ecm)
      {
        // Playback continues even after the log file is over
        if (batch.end() == recordedIter)
          return;

        // Get next recorded message
        EXPECT_EQ("ignition.msgs.Pose_V", recordedIter->Type());
        recordedMsg.ParseFromString(recordedIter->Data());

        ASSERT_TRUE(recordedMsg.has_header());
        ASSERT_TRUE(recordedMsg.header().has_stamp());
        EXPECT_EQ(0, recordedMsg.header().stamp().sec());

        // Log clock timestamp matches message timestamp
        EXPECT_EQ(recordedMsg.header().stamp().nsec(),
            recordedIter->TimeReceived().count());

        // A recorded messages is matched when its timestamp is within 100us
        // of the current iteration's sim time.
        if (std::abs((_info.simTime - recordedIter->TimeReceived()).count()) >
            100000)
        {
          return;
        }

        // Has 6 dynamic entities: 4 in dbl pendulum and 2 in nested model
        EXPECT_EQ(6, recordedMsg.pose_size());

        // Loop through all recorded poses, and check them against the
        // playedback poses.
        for (int i = 0; i < recordedMsg.pose_size(); ++i)
        {
          const math::Pose3d &poseRecorded = msgs::Convert(recordedMsg.pose(i));
          const std::string &name = recordedMsg.pose(i).name();

          auto entity = _ecm.EntityByComponents(
              components::Name(recordedMsg.pose(i).name()));
          ASSERT_NE(kNullEntity, entity);
          auto poseComp = _ecm.Component<components::Pose>(entity);
          ASSERT_NE(nullptr, poseComp);
          const auto &posePlayed = poseComp->Data();

          EXPECT_NEAR(posePlayed.Pos().X(), poseRecorded.Pos().X(), 0.1)
            << name;
          EXPECT_NEAR(posePlayed.Pos().Y(), poseRecorded.Pos().Y(), 0.1)
            << name;
          EXPECT_NEAR(posePlayed.Pos().Z(), poseRecorded.Pos().Z(), 0.1)
            << name;

          EXPECT_NEAR(posePlayed.Rot().Roll(), poseRecorded.Rot().Roll(), 0.1)
            << name;
          EXPECT_NEAR(posePlayed.Rot().Pitch(), poseRecorded.Rot().Pitch(), 0.1)
            << name;
          EXPECT_NEAR(posePlayed.Rot().Yaw(), poseRecorded.Rot().Yaw(), 0.1)
            << name;
        }

        ++recordedIter;
      });

  playServer.AddSystem(playbackPoseTester.systemPtr);

  // Playback a subset of the log file and check for poses. Note: the poses are
  // checked in the playbackPoseTester
  playServer.Run(true, 500, false);

  // Count the total number of pose messages in the log file
  for (auto it = batch.begin(); it != batch.end(); ++it, ++nTotal) { }

  // The expectedPoseCount might be off by ±2 because the ign transport's
  // throttle mechanism (which is used by the SceneBroadcaster when publishing
  // poses) uses real-time
  EXPECT_LE(std::abs(nTotal - expectedPoseCount), 2)
      << "nTotal [" << nTotal << "] expectedPoseCount [" << expectedPoseCount
      << "]";

  this->RemoveLogsDir();
}

/////////////////////////////////////////////////
TEST_F(LogSystemTest, LogControl)
{
  auto logPath = common::joinPaths(PROJECT_SOURCE_PATH, "test", "media",
      "rolling_shapes_log");

  ServerConfig config;
  config.SetLogPlaybackPath(logPath);

  Server server(config);

  test::Relay testSystem;
  math::Pose3d spherePose;
  bool sphereFound{false};
  testSystem.OnPostUpdate(
      [&](const UpdateInfo &, const EntityComponentManager &_ecm)
      {
        _ecm.Each<components::Pose, components::Name>(
            [&](const Entity &,
                const components::Pose *_pose,
                const components::Name *_name)->bool
            {
              if (_name->Data() == "sphere")
              {
                sphereFound = true;
                spherePose = _pose->Data();
                return false;
              }
              return true;
            });
      });

  server.AddSystem(testSystem.systemPtr);
  server.Run(true, 10, false);

  EXPECT_TRUE(sphereFound);
  sphereFound = false;

  math::Pose3d initialSpherePose(0, 1.5, 0.5, 0, 0, 0);
  EXPECT_EQ(initialSpherePose, spherePose);
  auto latestSpherePose = spherePose;

  transport::Node node;

  // Seek forward (downhill)
  std::vector<int> secs(9);
  std::iota(std::begin(secs), std::end(secs), 1);

  msgs::LogPlaybackControl req;
  msgs::Boolean res;
  bool result{false};
  unsigned int timeout = 1000;
  std::string service{"/world/default/playback/control"};
  for (auto i : secs)
  {
    req.mutable_seek()->set_sec(i);

    EXPECT_TRUE(node.Request(service, req, timeout, res, result));
    EXPECT_TRUE(result);
    EXPECT_TRUE(res.data());

    // Run 2 iterations because control messages are processed in the end of an
    // update cycle
    server.Run(true, 2, false);

    EXPECT_TRUE(sphereFound);
    sphereFound = false;

    EXPECT_GT(latestSpherePose.Pos().Z(), spherePose.Pos().Z())
        << "Seconds: [" << i << "]";

    latestSpherePose = spherePose;
  }

  // Rewind
  req.Clear();
  req.set_rewind(true);

  EXPECT_TRUE(node.Request(service, req, timeout, res, result));
  EXPECT_TRUE(result);
  EXPECT_TRUE(res.data());

  server.Run(true, 2, false);

  EXPECT_TRUE(sphereFound);
  sphereFound = false;

  EXPECT_EQ(initialSpherePose, spherePose);

  latestSpherePose = math::Pose3d(0, 0, -100, 0, 0, 0);

  // Seek backwards (uphill)
  req.Clear();
  std::reverse(std::begin(secs), std::end(secs));
  for (auto i : secs)
  {
    req.mutable_seek()->set_sec(i);

    EXPECT_TRUE(node.Request(service, req, timeout, res, result));
    EXPECT_TRUE(result);
    EXPECT_TRUE(res.data());

    server.Run(true, 2, false);

    EXPECT_TRUE(sphereFound);
    sphereFound = false;

    EXPECT_LT(latestSpherePose.Pos().Z(), spherePose.Pos().Z())
        << "Seconds: [" << i << "]";

    latestSpherePose = spherePose;
  }
}

/////////////////////////////////////////////////
TEST_F(LogSystemTest, LogOverwrite)
{
  // Create temp directory to store log
  this->CreateLogsDir();
#ifndef __APPLE__
  EXPECT_EQ(1, entryCount(this->logsDir));
  EXPECT_EQ(0, entryCount(this->logDir));
#endif

  // World with moving entities
  const auto recordSdfPath = common::joinPaths(
    std::string(PROJECT_SOURCE_PATH), "test", "worlds",
    "log_record_dbl_pendulum.sdf");

  ignLogInit(this->logDir, "server_console.log");
  EXPECT_EQ(this->logDir, ignLogDirectory());

  // Record something to create some files
  {
    ServerConfig recordServerConfig;
    recordServerConfig.SetSdfFile(recordSdfPath);
    recordServerConfig.SetUseLogRecord(true);
    recordServerConfig.SetLogRecordPath(this->logDir);

    // Run for a few seconds to record different poses
    Server recordServer(recordServerConfig);
    recordServer.Run(true, 100, false);

    // Terminate server to close tlog file, otherwise we get a temporary
    // tlog-journal file
  }

  // Test files exist
  const std::string tlogPath = common::joinPaths(this->logDir, "state.tlog");
  EXPECT_TRUE(common::exists(tlogPath));

  auto clogPath = common::joinPaths(this->logDir, "server_console.log");
  EXPECT_TRUE(common::exists(clogPath));

#ifndef __APPLE__
  // Log files were created
  EXPECT_EQ(2, entryCount(this->logsDir));
  EXPECT_EQ(2, entryCount(this->logDir));
  std::filesystem::path tlogStdPath = tlogPath;
  auto tlogPrevTime = std::filesystem::last_write_time(tlogStdPath);
#endif

  // Test case 1:
  // Path exists, no overwrite flag. LogRecord.cc should still overwrite by
  // default behavior whenever the specified path already exists.
  {
    ServerConfig recordServerConfig;
    recordServerConfig.SetSdfFile(recordSdfPath);
    recordServerConfig.SetUseLogRecord(true);
    recordServerConfig.SetLogRecordPath(this->logDir);

    // Run for a few seconds to record different poses
    Server recordServer(recordServerConfig);
    recordServer.Run(true, 100, false);
  }

  // Log files still exist
  EXPECT_TRUE(common::exists(tlogPath));
  EXPECT_TRUE(common::exists(clogPath));

#ifndef __APPLE__
  // No new files were created
  EXPECT_EQ(2, entryCount(this->logsDir));
  EXPECT_EQ(2, entryCount(this->logDir));

  // Test timestamp is newer
  EXPECT_GT(std::filesystem::last_write_time(tlogStdPath), tlogPrevTime);
  // Update timestamp for next test
  tlogPrevTime = std::filesystem::last_write_time(tlogStdPath);

  // Test case 2:
  // Path exists, command line --log-overwrite, should overwrite by
  // command-line logic in ign.cc
  {
    // Command line triggers ign.cc, which handles creating a unique path if
    // file already exists, so as to not overwrite
    std::string cmd = kIgnCommand + " -r -v 4 --iterations 5 --log-overwrite "
      + "--record-path " + this->logDir + " " + recordSdfPath;
    std::cout << "Running command [" << cmd << "]" << std::endl;

    // Run
    std::string output = customExecStr(cmd);
    std::cout << output << std::endl;
  }

  // Log files still exist
  EXPECT_TRUE(common::exists(tlogPath));
  EXPECT_TRUE(common::exists(clogPath));

  // No new files were created
  EXPECT_EQ(2, entryCount(this->logsDir));
  EXPECT_EQ(2, entryCount(this->logDir));

  // Test timestamp is newer
  EXPECT_GT(std::filesystem::last_write_time(tlogStdPath), tlogPrevTime);
  // Update timestamp for next test
  tlogPrevTime = std::filesystem::last_write_time(tlogStdPath);

  // Test case 3:
  // Path exists, no --log-overwrite, should create new files by command-line
  // logic in ign.cc
  {
    // Command line triggers ign.cc, which handles creating a unique path if
    // file already exists, so as to not overwrite
    std::string cmd = kIgnCommand + " -r -v 4 --iterations 5 "
      + "--record-path " + this->logDir + " " + recordSdfPath;
    std::cout << "Running command [" << cmd << "]" << std::endl;

    // Run
    std::string output = customExecStr(cmd);
    std::cout << output << std::endl;
  }

  // Old log files still exist
  EXPECT_TRUE(common::exists(this->logDir));
  EXPECT_TRUE(common::exists(tlogPath));
  EXPECT_TRUE(common::exists(clogPath));

  // On OS X, ign-gazebo-server (server_main.cc) is being used as opposed to
  // ign gazebo. server_main.cc is deprecated and does not have overwrite
  // renaming implemented. So will always overwrite. Will not test (#) type of
  // renaming on OS X until ign gazebo is fixed:
  // https://github.com/ignitionrobotics/ign-gazebo/issues/25

  // New log files were created
  EXPECT_TRUE(common::exists(this->logDir + "(1)"));
  EXPECT_TRUE(common::exists(common::joinPaths(this->logDir + "(1)",
      "state.tlog")));
  EXPECT_TRUE(common::exists(common::joinPaths(this->logDir + "(1)",
      "server_console.log")));

  // New files were created
  EXPECT_EQ(3, entryCount(this->logsDir));
  EXPECT_EQ(2, entryCount(this->logDir));
  EXPECT_EQ(2, entryCount(this->logDir + "(1)"));

  // Old timestamp is same
  EXPECT_EQ(std::filesystem::last_write_time(tlogStdPath), tlogPrevTime);
#endif

  this->RemoveLogsDir();
}

/////////////////////////////////////////////////
TEST_F(LogSystemTest, LogControlLevels)
{
  auto logPath = common::joinPaths(PROJECT_SOURCE_PATH, "test", "media",
      "levels_log");

  const auto playSdfPath = common::joinPaths(std::string(PROJECT_SOURCE_PATH),
    "test", "worlds", "log_playback.sdf");

  // Change log path in world SDF to build directory
  sdf::Root playSdfRoot;
  this->ChangeLogPath(playSdfRoot, playSdfPath, "LogPlayback",
      logPath);

  ServerConfig config;
  config.SetSdfString(playSdfRoot.Element()->ToString(""));

  Server server(config);

  test::Relay testSystem;

  EntityGraph entityGraph;

  testSystem.OnPostUpdate(
      [&](const UpdateInfo &, const EntityComponentManager &_ecm)
      {
        entityGraph = _ecm.Entities();
      });

  server.AddSystem(testSystem.systemPtr);
  server.Run(true, 10, false);

  // store the entities at the beginning of playback
  std::set<uint64_t> entitiesAtTime0;
  for (const auto &v : entityGraph.Vertices())
    entitiesAtTime0.insert(v.first);

  // verify there are entities at the beginning of the playback
  EXPECT_TRUE(!entitiesAtTime0.empty());

  double timeA = 8;
  double timeB = 18;

  transport::Node node;

  // Seek forward
  msgs::LogPlaybackControl req;
  msgs::Boolean res;
  bool result{false};
  unsigned int timeout = 1000;
  std::string service{"/world/default/playback/control"};

  req.mutable_seek()->set_sec(timeA);

  EXPECT_TRUE(node.Request(service, req, timeout, res, result));
  EXPECT_TRUE(result);
  EXPECT_TRUE(res.data());

  // Run 2 iterations because control messages are processed in the end of an
  // update cycle
  server.Run(true, 2, false);

  // store entities at time A
  std::set<uint64_t> entitiesAtTimeA;
  for (const auto &v : entityGraph.Vertices())
    entitiesAtTimeA.insert(v.first);

  // Seek forward again
  req.mutable_seek()->set_sec(timeB);
  EXPECT_TRUE(node.Request(service, req, timeout, res, result));
  EXPECT_TRUE(result);
  EXPECT_TRUE(res.data());

  // Run 2 iterations because control messages are processed in the end of an
  // update cycle
  server.Run(true, 2, false);

  // Run another iteration for the view updates to propagate the entity graph
  server.Run(true, 1, false);

  // store entities at time B
  std::set<uint64_t> entitiesAtTimeB;
  for (const auto &v : entityGraph.Vertices())
    entitiesAtTimeB.insert(v.first);

  // the entities at time B should be different from time A as levels get
  // loaded and unloaded
  EXPECT_NE(entitiesAtTimeA.size(), entitiesAtTimeB.size());

  // Seek backward to time A
  req.mutable_seek()->set_sec(timeA);

  EXPECT_TRUE(node.Request(service, req, timeout, res, result));
  EXPECT_TRUE(result);
  EXPECT_TRUE(res.data());

  // Run 2 iterations because control messages are processed in the end of an
  // update cycle
  server.Run(true, 2, false);

  // Run another iteration for the view updates to propagate to the entity graph
  server.Run(true, 1, false);

  // store another set of entities at time A after jumping back in time
  std::set<uint64_t> entitiesAtTimeAA;
  for (const auto &v : entityGraph.Vertices())
    entitiesAtTimeAA.insert(v.first);

  // verify the entities are the same at time A
  EXPECT_EQ(entitiesAtTimeA.size(), entitiesAtTimeAA.size());
  for (auto aIt = entitiesAtTimeA.begin(), aaIt = entitiesAtTimeAA.begin();
      aIt != entitiesAtTimeA.end() && aaIt != entitiesAtTimeAA.end();
      ++aIt, ++aaIt)
  {
    EXPECT_EQ(*aIt, *aaIt);
  }

  // rewind
  req.Clear();
  req.set_rewind(true);

  EXPECT_TRUE(node.Request(service, req, timeout, res, result));
  EXPECT_TRUE(result);
  EXPECT_TRUE(res.data());

  // Run 2 iterations because control messages are processed in the end of an
  // update cycle
  server.Run(true, 2, false);

  // Run another iteration for the view updates to propagate to the entity graph
  server.Run(true, 1, false);

  // store another set of entities at time 0 after rewind
  std::set<uint64_t> entitiesAtTime00;
  for (const auto &v : entityGraph.Vertices())
    entitiesAtTime00.insert(v.first);

  // verify the entities are the same at beginning of playback
  EXPECT_EQ(entitiesAtTime0.size(), entitiesAtTime00.size());
  for (auto it = entitiesAtTime0.begin(), it2 = entitiesAtTime00.begin();
      it != entitiesAtTime0.end() && it2 != entitiesAtTime00.end();
      ++it, ++it2)
  {
    EXPECT_EQ(*it, *it2);
  }
}

/////////////////////////////////////////////////
TEST_F(LogSystemTest, LogCompress)
{
  // Create temp directory to store log
  this->CreateLogsDir();

  // Define paths
  const std::string recordPath = this->logDir;
  const std::string defaultCmpPath = this->AppendExtension(recordPath,
      ".zip");

  // Record and compress to default path
  {
    // World to record
    const auto recordSdfPath = common::joinPaths(
        std::string(PROJECT_SOURCE_PATH), "test", "worlds",
        "log_record_dbl_pendulum.sdf");

    ServerConfig recordServerConfig;
    recordServerConfig.SetSdfFile(recordSdfPath);
    recordServerConfig.SetUseLogRecord(true);
    recordServerConfig.SetLogRecordPath(recordPath);

    // Set compress flag
    recordServerConfig.SetLogRecordCompressPath(defaultCmpPath);

    // This tells server to call AddRecordPlugin() where flags are passed to
    //   recorder.
    recordServerConfig.SetUseLogRecord(true);

    // Run server
    Server recordServer(recordServerConfig);
    recordServer.Run(true, 100, false);
  }

  // Test compressed to default directory
  EXPECT_TRUE(common::exists(defaultCmpPath));

  std::string customCmpPath = this->AppendExtension(this->logDir,
      "_custom.zip");

  // Record and compress to custom path
  {
    // World to record
    const auto recordSdfPath = common::joinPaths(
        std::string(PROJECT_SOURCE_PATH), "test", "worlds",
        "log_record_dbl_pendulum.sdf");

    // Get SDF root
    sdf::Root recordSdfRoot;
    recordSdfRoot.Load(recordSdfPath);

    // Pass SDF to server
    ServerConfig recordServerConfig;
    recordServerConfig.SetSdfString(recordSdfRoot.Element()->ToString(""));

    // Set compress path
    recordServerConfig.SetLogRecordCompressPath(customCmpPath);

    // Set record path
    recordServerConfig.SetLogRecordPath(this->logDir);

    // This tells server to call AddRecordPlugin() where flags are passed to
    //   recorder.
    recordServerConfig.SetUseLogRecord(true);

    // Run server for enough time to record a few poses for playback
    Server recordServer(recordServerConfig);
    recordServer.Run(true, 500, false);
  }

  // Test compressed file exists
  EXPECT_TRUE(common::exists(customCmpPath));

  // Move recorded file to playback directory
  // Prefix the zip by the name of the original recorded folder. Playback will
  // extract and assume subdirectory to take on the name of the zip file
  // without extension.
  auto newCmpPath = common::joinPaths(this->logPlaybackDir,
    common::basename(defaultCmpPath));
  common::moveFile(customCmpPath, newCmpPath);
  EXPECT_TRUE(common::exists(newCmpPath));

  // Play back compressed file
  {
    // World with playback plugin
    const auto playSdfPath = common::joinPaths(std::string(PROJECT_SOURCE_PATH),
        "test", "worlds", "log_playback.sdf");

    // Change log path in world SDF to build directory
    sdf::Root playSdfRoot;
    this->ChangeLogPath(playSdfRoot, playSdfPath, "LogPlayback",
        newCmpPath);

    // Pass changed SDF to server
    ServerConfig playServerConfig;
    playServerConfig.SetSdfString(playSdfRoot.Element()->ToString(""));

    // Run server
    Server playServer(playServerConfig);
    playServer.Run(true, 100, false);
  }

  // Remove compressed recorded file. Then the directory should still contain
  // the decompressed files and not be empty
  EXPECT_TRUE(common::removeFile(newCmpPath));

  this->RemoveLogsDir();
}

/////////////////////////////////////////////////
TEST_F(LogSystemTest, LogCompressOverwrite)
{
  // Create temp directory to store log
  this->CreateLogsDir();

  // Define paths
  const std::string recordPath = this->logDir;
  const std::string defaultCmpPath = this->AppendExtension(recordPath,
      ".zip");

  // World to record
  const auto recordSdfPath = common::joinPaths(
      std::string(PROJECT_SOURCE_PATH), "test", "worlds",
      "log_record_dbl_pendulum.sdf");

  // Compress + overwrite, recorded directory exists, compressed file does not
  {
    // Create recording directory so that it exists
    common::createDirectories(recordPath);

    // Test case pre-condition
    EXPECT_TRUE(common::exists(recordPath));
    EXPECT_FALSE(common::exists(defaultCmpPath));

    this->RunCompress(recordSdfPath, recordPath, defaultCmpPath);
  }

  EXPECT_TRUE(common::exists(defaultCmpPath));
  EXPECT_FALSE(common::exists(recordPath));

  // Compress + overwrite, compressed file exists, recorded directory does not
  {
    // Test case pre-condition
    EXPECT_FALSE(common::exists(recordPath));
    EXPECT_TRUE(common::exists(defaultCmpPath));

    this->RunCompress(recordSdfPath, recordPath, defaultCmpPath);
  }

  EXPECT_TRUE(common::exists(defaultCmpPath));
  EXPECT_FALSE(common::exists(recordPath)) << recordPath;

  this->RemoveLogsDir();
}

/////////////////////////////////////////////////
TEST_F(LogSystemTest, LogCompressCmdLine)
{
#ifndef __APPLE__
  // Create temp directory to store log
  this->CreateLogsDir();

  // Define paths
  const std::string recordPath = this->logDir;
  const std::string defaultCmpPath = this->AppendExtension(recordPath,
      ".zip");

  // World to record
  const auto recordSdfPath = common::joinPaths(
      std::string(PROJECT_SOURCE_PATH), "test", "worlds",
      "log_record_dbl_pendulum.sdf");

  // Compress only, both recorded directory and compressed file exist
  {
    // Create compressed file
    this->RunCompress(recordSdfPath, recordPath, defaultCmpPath);

    // Recreate recording directory so that it exists
    common::createDirectories(recordPath);

    // Test case pre-condition
    EXPECT_TRUE(common::exists(recordPath));
    EXPECT_TRUE(common::exists(defaultCmpPath));

    // Command line triggers ign.cc, which handles creating a unique path if
    // file already exists, so as to not overwrite
    std::string cmd = kIgnCommand + " -r -v 4 --iterations 5 --log-compress "
      + "--record-path " + recordPath + " " + recordSdfPath;
    std::cout << "Running command [" << cmd << "]" << std::endl;

    std::string output = customExecStr(cmd);
    std::cout << output << std::endl;
  }

  // Original files should still exist
  EXPECT_TRUE(common::exists(recordPath));
  EXPECT_TRUE(common::exists(defaultCmpPath));

  // An automatically renamed file should have been created
  EXPECT_TRUE(common::exists(this->AppendExtension(recordPath, "(1).zip")));
  // Automatically renamed directory should have been removed by record plugin
  EXPECT_FALSE(common::exists(recordPath + "(1)"));

  // Compress only, compressed file exists, auto-renamed compressed file
  // e.g. *(1) exists, recorded directory does not
  {
    // Remove directory if exists
    common::removeAll(recordPath);

    // Test case pre-condition
    EXPECT_TRUE(common::exists(defaultCmpPath));
    EXPECT_FALSE(common::exists(recordPath));
    EXPECT_TRUE(common::exists(this->AppendExtension(recordPath, "(1).zip")));

    // Command line triggers ign.cc, which handles creating a unique path if
    // file already exists, so as to not overwrite
    std::string cmd = kIgnCommand + " -r -v 4 --iterations 5 --log-compress "
      + "--record-path " + recordPath + " " + recordSdfPath;
    std::cout << "Running command [" << cmd << "]" << std::endl;

    std::string output = customExecStr(cmd);
    std::cout << output << std::endl;
  }

  // Original files should stay same as initial condition
  EXPECT_TRUE(common::exists(defaultCmpPath));
  EXPECT_FALSE(common::exists(recordPath));

  // An automatically renamed file should have been created
  EXPECT_TRUE(common::exists(this->AppendExtension(recordPath, "(2).zip")));

  this->RemoveLogsDir();
#endif
}

/////////////////////////////////////////////////
TEST_F(LogSystemTest, LogResources)
{
  // Create temp directory to store log
  this->CreateLogsDir();

  // World with moving entities
  const auto recordSdfPath = common::joinPaths(
    std::string(PROJECT_SOURCE_PATH), "test", "worlds",
    "log_record_resources.sdf");

  // Change environment variable so that downloaded fuel files aren't written
  // to $HOME
  std::string homeOrig;
  common::env(IGN_HOMEDIR, homeOrig);
  std::string homeFake = common::joinPaths(this->logsDir, "default");
<<<<<<< HEAD
  EXPECT_EQ(ignition::common::setenv(IGN_HOMEDIR, homeFake.c_str()), 0);
=======
  EXPECT_TRUE(ignition::common::setenv(IGN_HOMEDIR, homeFake.c_str()));
>>>>>>> cd78bd45

  const std::string recordPath = this->logDir;
  std::string statePath = common::joinPaths(recordPath, "state.tlog");

#ifndef __APPLE__
  // Log resources from command line
  {
    // Command line triggers ign.cc, which handles initializing ignLogDirectory
    std::string cmd = kIgnCommand + " -r -v 4 --iterations 5 "
      + "--record --record-resources --record-path " + recordPath + " "
      + recordSdfPath;
    std::cout << "Running command [" << cmd << "]" << std::endl;

    // Run
    std::string output = customExecStr(cmd);
    std::cout << output << std::endl;
  }

  std::string consolePath = common::joinPaths(recordPath, "server_console.log");
  EXPECT_TRUE(common::exists(consolePath));
  EXPECT_TRUE(common::exists(statePath));

  // Recorded models should exist
  EXPECT_GT(entryCount(recordPath), 2);
  EXPECT_TRUE(common::exists(common::joinPaths(recordPath, homeFake,
      ".ignition", "fuel", "fuel.ignitionrobotics.org", "openrobotics",
      "models", "x2 config 1")));

  // Remove artifacts. Recreate new directory
  this->RemoveLogsDir();
  this->CreateLogsDir();
#endif

  // Log resources from C++ API
  {
    ServerConfig recordServerConfig;
    recordServerConfig.SetSdfFile(recordSdfPath);

    // Set record flags
    recordServerConfig.SetLogRecordPath(recordPath);
    recordServerConfig.SetLogRecordResources(true);

    // This tells server to call AddRecordPlugin() where flags are passed to
    //   recorder.
    recordServerConfig.SetUseLogRecord(true);

    // Run server
    Server recordServer(recordServerConfig);
    recordServer.Run(true, 100, false);
  }

  // Console log is not created because ignLogDirectory() is not initialized,
  // as ign.cc is not executed by command line.
  EXPECT_TRUE(common::exists(statePath));

  // Recorded models should exist
#ifndef __APPLE__
  EXPECT_GT(entryCount(recordPath), 1);
#endif
  EXPECT_TRUE(common::exists(common::joinPaths(recordPath, homeFake,
      ".ignition", "fuel", "fuel.ignitionrobotics.org", "openrobotics",
      "models", "x2 config 1")));

  // Revert environment variable after test is done
<<<<<<< HEAD
  EXPECT_EQ(ignition::common::setenv(IGN_HOMEDIR, homeOrig.c_str()), 0);
=======
  EXPECT_TRUE(ignition::common::setenv(IGN_HOMEDIR, homeOrig.c_str()));
>>>>>>> cd78bd45

  // Remove artifacts
  this->RemoveLogsDir();
}

/////////////////////////////////////////////////
TEST_F(LogSystemTest, LogTopics)
{
  // Create temp directory to store log
  this->CreateLogsDir();

  // World with moving entities
  const auto recordSdfPath = common::joinPaths(
    std::string(PROJECT_SOURCE_PATH), "test", "worlds",
    "log_record_resources.sdf");

  // Change environment variable so that downloaded fuel files aren't written
  // to $HOME
  std::string homeOrig;
  common::env(IGN_HOMEDIR, homeOrig);
  std::string homeFake = common::joinPaths(this->logsDir, "default");
<<<<<<< HEAD
  EXPECT_EQ(ignition::common::setenv(IGN_HOMEDIR, homeFake.c_str()), 0);
=======
  EXPECT_TRUE(ignition::common::setenv(IGN_HOMEDIR, homeFake.c_str()));
>>>>>>> cd78bd45

  const std::string recordPath = this->logDir;
  std::string statePath = common::joinPaths(recordPath, "state.tlog");

#ifndef __APPLE__
  // Log only the /clock topic from command line
  {
    // Command line triggers ign.cc, which handles initializing ignLogDirectory
    std::string cmd = kIgnCommand + " -r -v 4 --iterations 5 "
      + "--record-topic /clock "
      + "--record-path " + recordPath + " "
      + recordSdfPath;
    std::cout << "Running command [" << cmd << "]" << std::endl;

    // Run
    std::string output = customExecStr(cmd);
    std::cout << output << std::endl;
  }

  std::string consolePath = common::joinPaths(recordPath, "server_console.log");
  EXPECT_TRUE(common::exists(consolePath)) << consolePath;
  EXPECT_TRUE(common::exists(statePath)) << statePath;

  // Recorded models should exist
  EXPECT_GT(entryCount(recordPath), 1);

  // Load the state log file into a player.
  transport::log::Playback player(statePath);
  const int64_t addTopicResult = player.AddTopic(std::regex(".*"));

  // There should be 4 topics, with the clock topic.
  EXPECT_EQ(4, addTopicResult);

  int clockMsgCount = 0;
  std::function<void(const msgs::Clock &)> clockCb =
      [&](const msgs::Clock &) -> void
  {
    clockMsgCount++;
  };

  // Subscribe to the clock topic
  transport::Node node;
  node.Subscribe("/clock", clockCb);

  // Begin playback
  transport::log::PlaybackHandlePtr handle =
    player.Start(std::chrono::seconds(5), false);
  handle->WaitUntilFinished();

  // There were five iterations of simulation, so there should be 5 clock
  // messages.
  EXPECT_EQ(5, clockMsgCount);

  // Remove artifacts. Recreate new directory
  this->RemoveLogsDir();
  this->CreateLogsDir();
#endif
}<|MERGE_RESOLUTION|>--- conflicted
+++ resolved
@@ -339,11 +339,7 @@
   std::string homeOrig;
   common::env(IGN_HOMEDIR, homeOrig);
   std::string homeFake = common::joinPaths(this->logsDir, "default");
-<<<<<<< HEAD
-  EXPECT_EQ(ignition::common::setenv(IGN_HOMEDIR, homeFake.c_str()), 0);
-=======
   EXPECT_TRUE(ignition::common::setenv(IGN_HOMEDIR, homeFake.c_str()));
->>>>>>> cd78bd45
 
   // Test case 1:
   // No path specified, on both command line and SDF. This does not go through
@@ -427,11 +423,7 @@
 #endif
 
   // Revert environment variable after test is done
-<<<<<<< HEAD
-  EXPECT_EQ(ignition::common::setenv(IGN_HOMEDIR, homeOrig.c_str()), 0);
-=======
   EXPECT_TRUE(ignition::common::setenv(IGN_HOMEDIR, homeOrig.c_str()));
->>>>>>> cd78bd45
 }
 
 /////////////////////////////////////////////////
@@ -487,11 +479,7 @@
   std::string homeOrig;
   common::env(IGN_HOMEDIR, homeOrig);
   std::string homeFake = common::joinPaths(this->logsDir, "default");
-<<<<<<< HEAD
-  EXPECT_EQ(ignition::common::setenv(IGN_HOMEDIR, homeFake.c_str()), 0);
-=======
   EXPECT_TRUE(ignition::common::setenv(IGN_HOMEDIR, homeFake.c_str()));
->>>>>>> cd78bd45
 
   // Store number of files before running
   auto logPath = common::joinPaths(homeFake.c_str(), ".ignition", "gazebo",
@@ -704,11 +692,7 @@
 #endif
 
   // Revert environment variable after test is done
-<<<<<<< HEAD
-  EXPECT_EQ(ignition::common::setenv(IGN_HOMEDIR, homeOrig.c_str()), 0);
-=======
   EXPECT_TRUE(ignition::common::setenv(IGN_HOMEDIR, homeOrig.c_str()));
->>>>>>> cd78bd45
 
   this->RemoveLogsDir();
 }
@@ -1585,11 +1569,7 @@
   std::string homeOrig;
   common::env(IGN_HOMEDIR, homeOrig);
   std::string homeFake = common::joinPaths(this->logsDir, "default");
-<<<<<<< HEAD
-  EXPECT_EQ(ignition::common::setenv(IGN_HOMEDIR, homeFake.c_str()), 0);
-=======
   EXPECT_TRUE(ignition::common::setenv(IGN_HOMEDIR, homeFake.c_str()));
->>>>>>> cd78bd45
 
   const std::string recordPath = this->logDir;
   std::string statePath = common::joinPaths(recordPath, "state.tlog");
@@ -1654,11 +1634,7 @@
       "models", "x2 config 1")));
 
   // Revert environment variable after test is done
-<<<<<<< HEAD
-  EXPECT_EQ(ignition::common::setenv(IGN_HOMEDIR, homeOrig.c_str()), 0);
-=======
   EXPECT_TRUE(ignition::common::setenv(IGN_HOMEDIR, homeOrig.c_str()));
->>>>>>> cd78bd45
 
   // Remove artifacts
   this->RemoveLogsDir();
@@ -1680,11 +1656,7 @@
   std::string homeOrig;
   common::env(IGN_HOMEDIR, homeOrig);
   std::string homeFake = common::joinPaths(this->logsDir, "default");
-<<<<<<< HEAD
-  EXPECT_EQ(ignition::common::setenv(IGN_HOMEDIR, homeFake.c_str()), 0);
-=======
   EXPECT_TRUE(ignition::common::setenv(IGN_HOMEDIR, homeFake.c_str()));
->>>>>>> cd78bd45
 
   const std::string recordPath = this->logDir;
   std::string statePath = common::joinPaths(recordPath, "state.tlog");
