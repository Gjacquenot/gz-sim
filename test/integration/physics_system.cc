--- conflicted
+++ resolved
@@ -597,19 +597,12 @@
 }
 
 /////////////////////////////////////////////////
-<<<<<<< HEAD
-TEST_F(PhysicsSystemFixture, GetBoundingBox)
-=======
 /// Test joint position reset component
 TEST_F(PhysicsSystemFixture, ResetPositionComponent)
->>>>>>> e506cf3e
 {
   ignition::gazebo::ServerConfig serverConfig;
 
   const auto sdfFile = std::string(PROJECT_SOURCE_PATH) +
-<<<<<<< HEAD
-    "/test/worlds/contact.sdf";
-=======
     "/test/worlds/revolute_joint.sdf";
 
   sdf::Root root;
@@ -617,36 +610,10 @@
   const sdf::World *world = root.WorldByIndex(0);
   ASSERT_TRUE(nullptr != world);
 
->>>>>>> e506cf3e
   serverConfig.SetSdfFile(sdfFile);
 
   gazebo::Server server(serverConfig);
 
-<<<<<<< HEAD
-  server.SetUpdatePeriod(1ns);
-
-  // a map of model name to its axis aligned box
-  std::map<std::string, ignition::math::AxisAlignedBox> bbox;
-
-  // Create a system that records the bounding box of a model
-  Relay testSystem;
-
-  testSystem.OnPreUpdate(
-    [&](const gazebo::UpdateInfo &,
-    gazebo::EntityComponentManager &_ecm)
-    {
-      _ecm.Each<components::Model, components::Name, components::Static>(
-        [&](const ignition::gazebo::Entity &_entity, const components::Model *,
-        const components::Name *_name, const components::Static *)->bool
-        {
-          // create axis aligned box to be filled by physics
-          if (_name->Data() == "box1")
-          {
-            auto bboxComp = _ecm.Component<components::AxisAlignedBox>(_entity);
-            if (!bboxComp)
-              _ecm.CreateComponent(_entity, components::AxisAlignedBox());
-            return true;
-=======
   server.SetUpdatePeriod(1ms);
 
   const std::string rotatingJointName{"j2"};
@@ -782,26 +749,11 @@
               EXPECT_EQ(nullptr, resetComp);
               EXPECT_NE(nullptr, velocity);
             }
->>>>>>> e506cf3e
           }
           return true;
         });
     });
 
-<<<<<<< HEAD
-  testSystem.OnPostUpdate(
-    [&](const gazebo::UpdateInfo &,
-    const gazebo::EntityComponentManager &_ecm)
-    {
-      // store models that have axis aligned box computed
-      _ecm.Each<components::Model, components::Name, components::Static,
-        components::AxisAlignedBox>(
-        [&](const ignition::gazebo::Entity &, const components::Model *,
-        const components::Name *_name, const components::Static *,
-        const components::AxisAlignedBox *_aabb)->bool
-        {
-          bbox[_name->Data()] = _aabb->Data();
-=======
   std::vector<double> velocities;
 
   testSystem.OnPostUpdate([&](
@@ -819,13 +771,80 @@
           {
             velocities.push_back(_vel->Data()[0]);
           }
->>>>>>> e506cf3e
           return true;
         });
     });
 
   server.AddSystem(testSystem.systemPtr);
-<<<<<<< HEAD
+  server.Run(true, 2, false);
+
+  ASSERT_EQ(velocities.size(), 2ul);
+
+  // First velocity should be exactly the same
+  // TODO(anyone): we should use EXPECT_EQ but for some reason the
+  //               resulting velocity is 2.9999 instead of 3.0
+  EXPECT_NEAR(vel0, velocities[0], 2e-4);
+
+  // Second velocity should be different, but close
+  EXPECT_NEAR(vel0, velocities[1], 0.05);
+}
+
+/////////////////////////////////////////////////
+TEST_F(PhysicsSystemFixture, GetBoundingBox)
+{
+  ignition::gazebo::ServerConfig serverConfig;
+
+  const auto sdfFile = std::string(PROJECT_SOURCE_PATH) +
+    "/test/worlds/contact.sdf";
+  serverConfig.SetSdfFile(sdfFile);
+
+  gazebo::Server server(serverConfig);
+
+  server.SetUpdatePeriod(1ns);
+
+  // a map of model name to its axis aligned box
+  std::map<std::string, ignition::math::AxisAlignedBox> bbox;
+
+  // Create a system that records the bounding box of a model
+  Relay testSystem;
+
+  testSystem.OnPreUpdate(
+    [&](const gazebo::UpdateInfo &,
+    gazebo::EntityComponentManager &_ecm)
+    {
+      _ecm.Each<components::Model, components::Name, components::Static>(
+        [&](const ignition::gazebo::Entity &_entity, const components::Model *,
+        const components::Name *_name, const components::Static *)->bool
+        {
+          // create axis aligned box to be filled by physics
+          if (_name->Data() == "box1")
+          {
+            auto bboxComp = _ecm.Component<components::AxisAlignedBox>(_entity);
+            if (!bboxComp)
+              _ecm.CreateComponent(_entity, components::AxisAlignedBox());
+            return true;
+          }
+          return true;
+        });
+    });
+
+  testSystem.OnPostUpdate(
+    [&](const gazebo::UpdateInfo &,
+    const gazebo::EntityComponentManager &_ecm)
+    {
+      // store models that have axis aligned box computed
+      _ecm.Each<components::Model, components::Name, components::Static,
+        components::AxisAlignedBox>(
+        [&](const ignition::gazebo::Entity &, const components::Model *,
+        const components::Name *_name, const components::Static *,
+        const components::AxisAlignedBox *_aabb)->bool
+        {
+          bbox[_name->Data()] = _aabb->Data();
+          return true;
+        });
+    });
+
+  server.AddSystem(testSystem.systemPtr);
   const size_t iters = 1;
   server.Run(true, iters, false);
 
@@ -835,17 +854,4 @@
       ignition::math::Vector3d(-1.25, -2, 0),
       ignition::math::Vector3d(-0.25, 2, 1)),
       bbox.begin()->second);
-=======
-  server.Run(true, 2, false);
-
-  ASSERT_EQ(velocities.size(), 2ul);
-
-  // First velocity should be exactly the same
-  // TODO(anyone): we should use EXPECT_EQ but for some reason the
-  //               resulting velocity is 2.9999 instead of 3.0
-  EXPECT_NEAR(vel0, velocities[0], 2e-4);
-
-  // Second velocity should be different, but close
-  EXPECT_NEAR(vel0, velocities[1], 0.05);
->>>>>>> e506cf3e
 }