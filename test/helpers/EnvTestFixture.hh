/*
 * Copyright (C) 2021 Open Source Robotics Foundation
 *
 * Licensed under the Apache License, Version 2.0 (the "License");
 * you may not use this file except in compliance with the License.
 * You may obtain a copy of the License at
 *
 *     http://www.apache.org/licenses/LICENSE-2.0
 *
 * Unless required by applicable law or agreed to in writing, software
 * distributed under the License is distributed on an "AS IS" BASIS,
 * WITHOUT WARRANTIES OR CONDITIONS OF ANY KIND, either express or implied.
 * See the License for the specific language governing permissions and
 * limitations under the License.
 *
*/
#ifndef IGNITION_GAZEBO_TEST_HELPERS_ENVTESTFIXTURE_HH_
#define IGNITION_GAZEBO_TEST_HELPERS_ENVTESTFIXTURE_HH_

#include <gtest/gtest.h>

#include <ignition/common/Console.hh>
#include <ignition/common/Filesystem.hh>
#include <ignition/common/Util.hh>
#include "ignition/gazebo/test_config.hh"

using namespace ignition;

/// \brief Common test setup for various tests
<<<<<<< HEAD
class ServerFixture : public ::testing::TestWithParam<int>
=======
template <typename TestType>
class InternalFixture : public TestType
>>>>>>> 59ff8532
{
  // Documentation inherited
  protected: void SetUp() override
  {
    // Augment the system plugin path.  In SetUp to avoid test order issues.
    common::setenv("IGN_GAZEBO_SYSTEM_PLUGIN_PATH",
<<<<<<< HEAD
           (std::string(PROJECT_BINARY_PATH) + "/lib").c_str());

    common::Console::SetVerbosity(4);

    // Change environment variable so that test files aren't written to $HOME
    common::env(IGN_HOMEDIR, this->realHome);
    EXPECT_TRUE(common::setenv(IGN_HOMEDIR, this->fakeHome.c_str()));
=======
           common::joinPaths(std::string(PROJECT_BINARY_PATH), "lib").c_str());

    common::Console::SetVerbosity(4);

    // Change environment variable so that test files aren't written to $HOME
    common::env(IGN_HOMEDIR, this->realHome);
    EXPECT_TRUE(common::setenv(IGN_HOMEDIR, this->kFakeHome.c_str()));
>>>>>>> 59ff8532
  }

  // Documentation inherited
  protected: void TearDown() override
  {
    // Restore $HOME
    EXPECT_TRUE(common::setenv(IGN_HOMEDIR, this->realHome.c_str()));
  }

  /// \brief Directory to act as $HOME for tests
<<<<<<< HEAD
  public: std::string fakeHome = common::joinPaths(PROJECT_BINARY_PATH, "test",
      "fake_home");
=======
  public: const std::string kFakeHome = common::joinPaths(PROJECT_BINARY_PATH,
      "test", "fake_home");
>>>>>>> 59ff8532

  /// \brief Store user's real $HOME to set it back at the end of tests.
  public: std::string realHome;
};
#endif<|MERGE_RESOLUTION|>--- conflicted
+++ resolved
@@ -27,27 +27,14 @@
 using namespace ignition;
 
 /// \brief Common test setup for various tests
-<<<<<<< HEAD
-class ServerFixture : public ::testing::TestWithParam<int>
-=======
 template <typename TestType>
 class InternalFixture : public TestType
->>>>>>> 59ff8532
 {
   // Documentation inherited
   protected: void SetUp() override
   {
     // Augment the system plugin path.  In SetUp to avoid test order issues.
     common::setenv("IGN_GAZEBO_SYSTEM_PLUGIN_PATH",
-<<<<<<< HEAD
-           (std::string(PROJECT_BINARY_PATH) + "/lib").c_str());
-
-    common::Console::SetVerbosity(4);
-
-    // Change environment variable so that test files aren't written to $HOME
-    common::env(IGN_HOMEDIR, this->realHome);
-    EXPECT_TRUE(common::setenv(IGN_HOMEDIR, this->fakeHome.c_str()));
-=======
            common::joinPaths(std::string(PROJECT_BINARY_PATH), "lib").c_str());
 
     common::Console::SetVerbosity(4);
@@ -55,7 +42,6 @@
     // Change environment variable so that test files aren't written to $HOME
     common::env(IGN_HOMEDIR, this->realHome);
     EXPECT_TRUE(common::setenv(IGN_HOMEDIR, this->kFakeHome.c_str()));
->>>>>>> 59ff8532
   }
 
   // Documentation inherited
@@ -66,13 +52,8 @@
   }
 
   /// \brief Directory to act as $HOME for tests
-<<<<<<< HEAD
-  public: std::string fakeHome = common::joinPaths(PROJECT_BINARY_PATH, "test",
-      "fake_home");
-=======
   public: const std::string kFakeHome = common::joinPaths(PROJECT_BINARY_PATH,
       "test", "fake_home");
->>>>>>> 59ff8532
 
   /// \brief Store user's real $HOME to set it back at the end of tests.
   public: std::string realHome;
