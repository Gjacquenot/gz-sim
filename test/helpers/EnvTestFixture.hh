/*
 * Copyright (C) 2021 Open Source Robotics Foundation
 *
 * Licensed under the Apache License, Version 2.0 (the "License");
 * you may not use this file except in compliance with the License.
 * You may obtain a copy of the License at
 *
 *     http://www.apache.org/licenses/LICENSE-2.0
 *
 * Unless required by applicable law or agreed to in writing, software
 * distributed under the License is distributed on an "AS IS" BASIS,
 * WITHOUT WARRANTIES OR CONDITIONS OF ANY KIND, either express or implied.
 * See the License for the specific language governing permissions and
 * limitations under the License.
 *
*/
#ifndef IGNITION_GAZEBO_TEST_HELPERS_ENVTESTFIXTURE_HH_
#define IGNITION_GAZEBO_TEST_HELPERS_ENVTESTFIXTURE_HH_

#include <gtest/gtest.h>

#include <ignition/common/Console.hh>
<<<<<<< HEAD
=======
#include <ignition/common/Filesystem.hh>
>>>>>>> a04b4c7d
#include <ignition/common/Util.hh>
#include "ignition/gazebo/test_config.hh"

using namespace ignition;

/// \brief Common test setup for various tests
template <typename TestType>
class InternalFixture : public TestType
{
  // Documentation inherited
  protected: void SetUp() override
  {
    // Augment the system plugin path.  In SetUp to avoid test order issues.
<<<<<<< HEAD
    ignition::common::setenv("IGN_GAZEBO_SYSTEM_PLUGIN_PATH",
           (std::string(PROJECT_BINARY_PATH) + "/lib").c_str());
=======
    common::setenv("IGN_GAZEBO_SYSTEM_PLUGIN_PATH",
           common::joinPaths(std::string(PROJECT_BINARY_PATH), "lib").c_str());

    common::Console::SetVerbosity(4);
>>>>>>> a04b4c7d

    // Change environment variable so that test files aren't written to $HOME
    common::env(IGN_HOMEDIR, this->realHome);
    EXPECT_TRUE(common::setenv(IGN_HOMEDIR, this->kFakeHome.c_str()));
  }

  // Documentation inherited
  protected: void TearDown() override
  {
    // Restore $HOME
    EXPECT_TRUE(common::setenv(IGN_HOMEDIR, this->realHome.c_str()));
  }

  /// \brief Directory to act as $HOME for tests
  public: const std::string kFakeHome = common::joinPaths(PROJECT_BINARY_PATH,
      "test", "fake_home");

  /// \brief Store user's real $HOME to set it back at the end of tests.
  public: std::string realHome;
};
#endif<|MERGE_RESOLUTION|>--- conflicted
+++ resolved
@@ -20,10 +20,7 @@
 #include <gtest/gtest.h>
 
 #include <ignition/common/Console.hh>
-<<<<<<< HEAD
-=======
 #include <ignition/common/Filesystem.hh>
->>>>>>> a04b4c7d
 #include <ignition/common/Util.hh>
 #include "ignition/gazebo/test_config.hh"
 
@@ -37,15 +34,10 @@
   protected: void SetUp() override
   {
     // Augment the system plugin path.  In SetUp to avoid test order issues.
-<<<<<<< HEAD
-    ignition::common::setenv("IGN_GAZEBO_SYSTEM_PLUGIN_PATH",
-           (std::string(PROJECT_BINARY_PATH) + "/lib").c_str());
-=======
     common::setenv("IGN_GAZEBO_SYSTEM_PLUGIN_PATH",
            common::joinPaths(std::string(PROJECT_BINARY_PATH), "lib").c_str());
 
     common::Console::SetVerbosity(4);
->>>>>>> a04b4c7d
 
     // Change environment variable so that test files aren't written to $HOME
     common::env(IGN_HOMEDIR, this->realHome);
