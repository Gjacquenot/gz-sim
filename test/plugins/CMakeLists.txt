if (WIN32)
  add_definitions(-DBUILDING_DLL)
endif()

include_directories(
  ${PROJECT_SOURCE_DIR}
)

link_directories(
)

set (test_plugins
  EventTriggerSystem
  TestModelSystem
  TestSensorSystem
<<<<<<< HEAD
=======
  TestVisualSystem
>>>>>>> eeb80cd1
  TestWorldSystem
  MockSystem
  Null
)

# TODO: someone with knowledge of ign-plugin please resolve:
# TestSystem.obj : error LNK2001: unresolved external symbol IgnitionPluginHook
if(NOT WIN32)
  set (test_plugins
    ${test_plugins}
    TestSystem
  )
endif()

# Plugin shared libraries
if(BUILD_TESTING)
  foreach (src ${test_plugins})
    add_library(${src} SHARED ${src}.cc)
    set_property(TARGET ${src} PROPERTY CXX_STANDARD 17)
    target_link_libraries(${src}
      PRIVATE
        ignition-plugin${IGN_PLUGIN_VER}::register
        ignition-transport${IGN_TRANSPORT_VER}::ignition-transport${IGN_TRANSPORT_VER}
        ignition-gazebo${PROJECT_VERSION_MAJOR}
    )

    if (MSVC)
      # Warning #4251 is the "dll-interface" warning that tells you when types used
      # by a class are not being exported. These generated source files have private
      # members that don't get exported, so they trigger this warning. However, the
      # warning is not important since those members do not need to be interfaced
      # with.
      set_source_files_properties(${src}.cc COMPILE_FLAGS "/wd4251 /wd4146")
    endif()
  endforeach (src)
endif()<|MERGE_RESOLUTION|>--- conflicted
+++ resolved
@@ -13,10 +13,7 @@
   EventTriggerSystem
   TestModelSystem
   TestSensorSystem
-<<<<<<< HEAD
-=======
   TestVisualSystem
->>>>>>> eeb80cd1
   TestWorldSystem
   MockSystem
   Null
