/*
 * Copyright (C) 2018 Open Source Robotics Foundation
 *
 * Licensed under the Apache License, Version 2.0 (the "License");
 * you may not use this file except in compliance with the License.
 * You may obtain a copy of the License at
 *
 *     http://www.apache.org/licenses/LICENSE-2.0
 *
 * Unless required by applicable law or agreed to in writing, software
 * distributed under the License is distributed on an "AS IS" BASIS,
 * WITHOUT WARRANTIES OR CONDITIONS OF ANY KIND, either express or implied.
 * See the License for the specific language governing permissions and
 * limitations under the License.
 *
*/
#ifndef IGNITION_GAZEBO_TEST_TESTWORLDSYSTEM_HH_
#define IGNITION_GAZEBO_TEST_TESTWORLDSYSTEM_HH_

#include <ignition/gazebo/components/Component.hh>
#include <ignition/gazebo/components/Factory.hh>
#include <ignition/gazebo/System.hh>

namespace ignition
{
namespace gazebo
{
inline namespace IGNITION_GAZEBO_VERSION_NAMESPACE {
namespace components
{
using WorldPluginComponent =
    components::Component<double, class WorldPluginComponentTag>;
IGN_GAZEBO_REGISTER_COMPONENT("WorldPluginComponent",
    WorldPluginComponent)
}
}

class TestWorldSystem :
  public System,
  public ISystemConfigure,
  public ISystemUpdate
{
<<<<<<< HEAD
  public: TestWorldSystem() = default;
=======
  public: TestWorldSystem()
        {
          igndbg << "Constructing TestWorldSystem" << std::endl;
        }

>>>>>>> f1e641e1
  public: ~TestWorldSystem()
        {
          igndbg << "Destroying TestWorldSystem" << std::endl;
        }

  public: void Configure(const Entity &_entity,
                         const std::shared_ptr<const sdf::Element> &_sdf,
                         EntityComponentManager &_ecm,
                         EventManager &/*_eventManager*/) override
        {
          igndbg << "Configuring TestWorldSystem" << std::endl;
          auto value = _sdf->Get<double>("world_key");
          _ecm.CreateComponent(_entity,
              components::WorldPluginComponent(value));
        }

  public: void Update(const gazebo::UpdateInfo &_info,
                      EntityComponentManager &) override
          {
            std::cout << "iteration " << _info.iterations << std::endl;
          }
};
}
}

#endif<|MERGE_RESOLUTION|>--- conflicted
+++ resolved
@@ -40,15 +40,11 @@
   public ISystemConfigure,
   public ISystemUpdate
 {
-<<<<<<< HEAD
-  public: TestWorldSystem() = default;
-=======
   public: TestWorldSystem()
         {
           igndbg << "Constructing TestWorldSystem" << std::endl;
         }
 
->>>>>>> f1e641e1
   public: ~TestWorldSystem()
         {
           igndbg << "Destroying TestWorldSystem" << std::endl;
