--- conflicted
+++ resolved
@@ -2271,7 +2271,6 @@
 }
 
 //////////////////////////////////////////////////
-<<<<<<< HEAD
 TEST_P(EntityComponentManagerFixture, SerializedStateMapMsgAfterRemoveComponent)
 {
   // Create entity
@@ -2628,7 +2627,9 @@
   EXPECT_TRUE(manager.HasEntitiesMarkedForRemoval());
   manager.ProcessEntityRemovals();
   EXPECT_EQ(0u, manager.EntityCount());
-=======
+}
+
+//////////////////////////////////////////////////
 /// \brief Test using msgs::SerializedStateMap and msgs::SerializedState
 /// to update existing component data between multiple ECMs
 TEST_P(EntityComponentManagerFixture, StateMsgUpdateComponent)
@@ -2722,7 +2723,6 @@
         return true;
       });
   EXPECT_EQ(1, foundEntities);
->>>>>>> df06bb26
 }
 
 // Run multiple times. We want to make sure that static globals don't cause
