--- conflicted
+++ resolved
@@ -25,14 +25,12 @@
 #include "ignition/gazebo/Entity.hh"
 #include "ignition/gazebo/EntityComponentManager.hh"
 #include "ignition/gazebo/System.hh"
+#include "ignition/gazebo/SystemManager.hh"
 #include "ignition/gazebo/Server.hh"
 #include "ignition/gazebo/Types.hh"
 #include "ignition/gazebo/test_config.hh"
 
-#include "systems/MockSystem.hh"
-
-#include "SystemManager.hh"
-
+#include "plugins/MockSystem.hh"
 
 using namespace ignition;
 using namespace std::chrono_literals;
@@ -47,49 +45,6 @@
   }
 };
 
-<<<<<<< HEAD
-class MockSystem : public gazebo::System
-{
-  public: size_t entityAddedCallCount = 0;
-  public: size_t entityRemovedCallCount = 0;
-  public: size_t updateCallCount = 0;
-  public: size_t preUpdateCallCount = 0;
-  public: size_t postUpdateCallCount = 0;
-
-  public: void EntityAdded(const gazebo::Entity &/*_entity*/,
-                     const gazebo::EntityComponentManager &/*_ecm*/) override
-    {
-      ++this->entityAddedCallCount;
-    }
-
-  public: void EntityRemoved(const gazebo::Entity &/*_entity*/,
-                       const gazebo::EntityComponentManager &/*_ecm*/) override
-    {
-      ++this->entityRemovedCallCount;
-    }
-
-  public: void PreUpdate(const gazebo::UpdateInfo & /*_info*/,
-                gazebo::EntityComponentManager & /*_ecm*/) override
-    {
-      ++this->preUpdateCallCount;
-    }
-
-  public: void Update(const gazebo::UpdateInfo & /*_info*/,
-                gazebo::EntityComponentManager & /*_ecm*/) override
-    {
-      ++this->updateCallCount;
-    }
-
-  public: void PostUpdate(const gazebo::UpdateInfo & /*_info*/,
-              const gazebo::EntityComponentManager & /*_ecm*/) override
-    {
-      ++this->postUpdateCallCount;
-    }
-};
-
-
-=======
->>>>>>> c1e00a27
 /////////////////////////////////////////////////
 TEST_P(ServerFixture, DefaultServerConfig)
 {
@@ -265,7 +220,9 @@
   EXPECT_EQ(2u, *server.SystemCount());
 
   gazebo::SystemManager sm;
-  auto mockSystemPlugin = sm.LoadPlugin("libMockSystem.so", "ignition::gazebo::MockSystem", nullptr);
+  auto mockSystemPlugin = sm.LoadPlugin("libMockSystem.so",
+                                        "ignition::gazebo::MockSystem",
+                                        nullptr);
   ASSERT_TRUE(mockSystemPlugin.has_value());
 
   EXPECT_FALSE(*server.AddSystem(mockSystemPlugin.value()));
@@ -287,7 +244,9 @@
   EXPECT_FALSE(*server.Running());
 
   gazebo::SystemManager sm;
-  auto mockSystemPlugin = sm.LoadPlugin("libMockSystem.so", "ignition::gazebo::MockSystem", nullptr);
+  auto mockSystemPlugin = sm.LoadPlugin("libMockSystem.so",
+                                        "ignition::gazebo::MockSystem",
+                                        nullptr);
   ASSERT_TRUE(mockSystemPlugin.has_value());
 
   EXPECT_EQ(2u, *server.SystemCount());
@@ -309,7 +268,6 @@
   EXPECT_EQ(1u, mockSystem->postUpdateCallCount);
 }
 
-
 // Run multiple times. We want to make sure that static globals don't cause
 // problems.
 INSTANTIATE_TEST_CASE_P(ServerRepeat, ServerFixture, ::testing::Range(1, 2));