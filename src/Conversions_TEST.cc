/*
 * Copyright (C) 2018 Open Source Robotics Foundation
 *
 * Licensed under the Apache License, Version 2.0 (the "License");
 * you may not use this file except in compliance with the License.
 * You may obtain a copy of the License at
 *
 *     http://www.apache.org/licenses/LICENSE-2.0
 *
 * Unless required by applicable law or agreed to in writing, software
 * distributed under the License is distributed on an "AS IS" BASIS,
 * WITHOUT WARRANTIES OR CONDITIONS OF ANY KIND, either express or implied.
 * See the License for the specific language governing permissions and
 * limitations under the License.
 *
*/

#include <chrono>
#include <gtest/gtest.h>
#include <chrono>

#include <sdf/Gui.hh>
#include <sdf/Light.hh>
#include <sdf/Root.hh>
#include <sdf/World.hh>

#include <ignition/msgs/Utility.hh>

#include "ignition/gazebo/Conversions.hh"

using namespace ignition;
using namespace gazebo;
using namespace std::chrono_literals;

/////////////////////////////////////////////////
TEST(Conversions, Light)
{
  sdf::Light light;
  light.SetName("test_convert_light");
  light.SetType(sdf::LightType::DIRECTIONAL);
  light.SetPose({3, 2, 1, 0, IGN_PI, 0});
  light.SetPoseFrame("world");
  light.SetCastShadows(true);
  light.SetDiffuse(ignition::math::Color(0.4f, 0.5f, 0.6f, 1.0));
  light.SetSpecular(ignition::math::Color(0.8f, 0.9f, 0.1f, 1.0));
  light.SetAttenuationRange(3.2);
  light.SetConstantAttenuationFactor(0.5);
  light.SetLinearAttenuationFactor(0.1);
  light.SetQuadraticAttenuationFactor(0.01);
  light.SetDirection({0.1, 0.2, 1});
  light.SetSpotInnerAngle(1.9);
  light.SetSpotOuterAngle(3.3);
  light.SetSpotFalloff(0.9);

  msgs::Light lightMsg;
  lightMsg = convert<msgs::Light>(light);
  EXPECT_EQ("test_convert_light", lightMsg.name());
  EXPECT_EQ(msgs::Light_LightType_DIRECTIONAL, lightMsg.type());
  EXPECT_EQ(math::Pose3d(3, 2, 1, 0, IGN_PI, 0),
      msgs::Convert(lightMsg.pose()));
  /// \todo(anyone) add pose frame fields in ign-msgs?
  // EXPECT_EQ("world", lightMsg.pose_frame());
  EXPECT_TRUE(lightMsg.cast_shadows());
  EXPECT_EQ(math::Color(0.4f, 0.5f, 0.6f, 1),
      msgs::Convert(lightMsg.diffuse()));
  EXPECT_EQ(math::Color(0.8f, 0.9f, 0.1f, 1),
      msgs::Convert(lightMsg.specular()));
  EXPECT_FLOAT_EQ(3.2, lightMsg.range());
  EXPECT_FLOAT_EQ(0.5, lightMsg.attenuation_constant());
  EXPECT_FLOAT_EQ(0.1, lightMsg.attenuation_linear());
  EXPECT_FLOAT_EQ(0.01, lightMsg.attenuation_quadratic());
  EXPECT_EQ(math::Vector3d(0.1, 0.2, 1), msgs::Convert(lightMsg.direction()));
  EXPECT_EQ(math::Angle(1.9), lightMsg.spot_inner_angle());
  EXPECT_EQ(math::Angle(3.3), lightMsg.spot_outer_angle());
  EXPECT_FLOAT_EQ(0.9, lightMsg.spot_falloff());
}

/////////////////////////////////////////////////
TEST(Conversions, Gui)
{
  sdf::Root root;
  root.LoadSdfString("<?xml version='1.0'?><sdf version='1.6'>"
      "<world name='default'>"
      "  <gui fullscreen='true'>"
      "    <plugin filename='plugin-file-1' name='plugin-1'>"
      "      <banana>3</banana>"
      "    </plugin>"
      "    <plugin filename='plugin-file-2' name='plugin-2'>"
      "      <watermelon>0.5</watermelon>"
      "    </plugin>"
      "  </gui>"
      "</world></sdf>");

  auto world = root.WorldByIndex(0);
  ASSERT_NE(nullptr, world);

  auto gui = world->Gui();
  ASSERT_NE(nullptr, gui);

  auto guiMsg = convert<msgs::GUI>(*gui);
  EXPECT_TRUE(guiMsg.fullscreen());
  ASSERT_EQ(2, guiMsg.plugin_size());

  const auto &plugin1 = guiMsg.plugin(0);
  EXPECT_EQ("plugin-file-1", plugin1.filename());
  EXPECT_EQ("plugin-1", plugin1.name());

  EXPECT_NE(plugin1.innerxml().find(
      "<banana>3</banana>"),
      std::string::npos);

  const auto &plugin2 = guiMsg.plugin(1);
  EXPECT_EQ("plugin-file-2", plugin2.filename());
  EXPECT_EQ("plugin-2", plugin2.name());
  EXPECT_NE(plugin2.innerxml().find(
      "<watermelon>0.5</watermelon>"),
      std::string::npos);
}

/////////////////////////////////////////////////
TEST(Conversions, Time)
{
  std::chrono::steady_clock::duration duration{2ms};

  auto msg = convert<msgs::Time>(duration);
  EXPECT_EQ(0, msg.sec());
  EXPECT_EQ(2000000, msg.nsec());
<<<<<<< HEAD
=======

  auto duration2 = convert<std::chrono::steady_clock::duration>(msg);
  EXPECT_EQ(duration, duration2);
  EXPECT_EQ(2000000, duration2.count());
>>>>>>> 8e376181
}<|MERGE_RESOLUTION|>--- conflicted
+++ resolved
@@ -15,7 +15,6 @@
  *
 */
 
-#include <chrono>
 #include <gtest/gtest.h>
 #include <chrono>
 
@@ -125,11 +124,8 @@
   auto msg = convert<msgs::Time>(duration);
   EXPECT_EQ(0, msg.sec());
   EXPECT_EQ(2000000, msg.nsec());
-<<<<<<< HEAD
-=======
 
   auto duration2 = convert<std::chrono::steady_clock::duration>(msg);
   EXPECT_EQ(duration, duration2);
   EXPECT_EQ(2000000, duration2.count());
->>>>>>> 8e376181
 }