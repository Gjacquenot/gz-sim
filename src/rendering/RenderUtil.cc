/*
 * Copyright (C) 2019 Open Source Robotics Foundation
 *
 * Licensed under the Apache License, Version 2.0 (the "License");
 * you may not use this file except in compliance with the License.
 * You may obtain a copy of the License at
 *
 *     http://www.apache.org/licenses/LICENSE-2.0
 *
 * Unless required by applicable law or agreed to in writing, software
 * distributed under the License is distributed on an "AS IS" BASIS,
 * WITHOUT WARRANTIES OR CONDITIONS OF ANY KIND, either express or implied.
 * See the License for the specific language governing permissions and
 * limitations under the License.
 *
 */

#include <map>
#include <stack>
#include <string>
#include <tuple>
#include <unordered_map>
#include <variant>
#include <vector>

#include <sdf/Actor.hh>
#include <sdf/Collision.hh>
#include <sdf/Element.hh>
#include <sdf/Joint.hh>
#include <sdf/Light.hh>
#include <sdf/Link.hh>
#include <sdf/Model.hh>
#include <sdf/parser.hh>
#include <sdf/Scene.hh>
#include <sdf/SDFImpl.hh>
#include <sdf/Visual.hh>

#include <ignition/common/Profiler.hh>
#include <ignition/common/Skeleton.hh>
#include <ignition/common/SkeletonAnimation.hh>

#include <ignition/math/Color.hh>
#include <ignition/math/Helpers.hh>
#include <ignition/math/Matrix4.hh>
#include <ignition/math/Pose3.hh>

#include <ignition/msgs/Utility.hh>

#include <ignition/rendering.hh>
#include <ignition/rendering/RenderEngine.hh>
#include <ignition/rendering/RenderingIface.hh>
#include <ignition/rendering/Scene.hh>

#include "ignition/gazebo/components/Actor.hh"
#include "ignition/gazebo/components/Camera.hh"
#include "ignition/gazebo/components/CastShadows.hh"
#include "ignition/gazebo/components/ChildLinkName.hh"
#include "ignition/gazebo/components/Collision.hh"
#include "ignition/gazebo/components/DepthCamera.hh"
#include "ignition/gazebo/components/GpuLidar.hh"
#include "ignition/gazebo/components/Geometry.hh"
#include "ignition/gazebo/components/Inertial.hh"
#include "ignition/gazebo/components/Joint.hh"
#include "ignition/gazebo/components/JointAxis.hh"
#include "ignition/gazebo/components/JointType.hh"
#include "ignition/gazebo/components/LaserRetro.hh"
#include "ignition/gazebo/components/Light.hh"
#include "ignition/gazebo/components/LightCmd.hh"
#include "ignition/gazebo/components/Link.hh"
#include "ignition/gazebo/components/Material.hh"
#include "ignition/gazebo/components/Model.hh"
#include "ignition/gazebo/components/Name.hh"
#include "ignition/gazebo/components/ParentEntity.hh"
#include "ignition/gazebo/components/ParentLinkName.hh"
#include "ignition/gazebo/components/ParticleEmitter.hh"
#include "ignition/gazebo/components/Pose.hh"
#include "ignition/gazebo/components/RgbdCamera.hh"
#include "ignition/gazebo/components/Scene.hh"
#include "ignition/gazebo/components/SegmentationCamera.hh"
#include "ignition/gazebo/components/SemanticLabel.hh"
#include "ignition/gazebo/components/SourceFilePath.hh"
#include "ignition/gazebo/components/Temperature.hh"
#include "ignition/gazebo/components/TemperatureRange.hh"
#include "ignition/gazebo/components/ThermalCamera.hh"
#include "ignition/gazebo/components/Transparency.hh"
#include "ignition/gazebo/components/Visibility.hh"
#include "ignition/gazebo/components/Visual.hh"
#include "ignition/gazebo/components/World.hh"
#include "ignition/gazebo/EntityComponentManager.hh"

#include "ignition/gazebo/rendering/RenderUtil.hh"
#include "ignition/gazebo/rendering/SceneManager.hh"
#include "ignition/gazebo/rendering/MarkerManager.hh"

#include "ignition/gazebo/Util.hh"

using namespace ignition;
using namespace gazebo;

// Private data class.
class ignition::gazebo::RenderUtilPrivate
{
  /// True if the rendering component is initialized
  public: bool initialized = false;

  /// \brief Create rendering entities
  /// \param[in] _ecm The entity-component manager
  /// \param[in] _info Update information
  public: void CreateRenderingEntities(const EntityComponentManager &_ecm,
      const UpdateInfo &_info);

  /// \brief Create rendering entities during the first update. This
  /// is called by CreateRenderingEntities. This calls _ecm.Each
  /// \param[in] _ecm The entity-component manager
  /// \param[in] _info Update information
  /// \TODO(anyone) Combine with CreateEntitiesRuntime
  public: void CreateEntitiesFirstUpdate(const EntityComponentManager &_ecm,
      const UpdateInfo &_info);

  /// \brief Create rendering entities during subsequent updates. This
  /// is called by CreateRenderingEntities. This calls _ecm.EachNew
  /// \param[in] _ecm The entity-component manager
  /// \param[in] _info Update information
  /// \TODO(anyone) Combine with CreateEntitiesFirstUpdate
  public: void CreateEntitiesRuntime(const EntityComponentManager &_ecm,
      const UpdateInfo &_info);

  /// \brief Remove rendering entities
  /// \param[in] _ecm The entity-component manager
  public: void RemoveRenderingEntities(const EntityComponentManager &_ecm,
      const UpdateInfo &_info);

  /// \brief Update rendering entities
  /// \param[in] _ecm The entity-component manager
  public: void UpdateRenderingEntities(const EntityComponentManager &_ecm);

  /// \breif Helper function to add new sensors
  /// \param[in] _ecm The entity-component manager
  /// \param[in] _entity Sensor entity
  /// \param[in] _sdfData Sensor data
  /// \param[in] _parent Parent entity
  /// \param[in] _topicSuffix Suffix for sensor topic
  public: void AddNewSensor(
      const EntityComponentManager &_ecm, Entity _entity,
      const sdf::Sensor &_sdfData, Entity _parent,
      const std::string &_topicSuffix);

  /// \brief Total time elapsed in simulation. This will not increase while
  /// paused.
  public: std::chrono::steady_clock::duration simTime{0};

  /// \brief Name of rendering engine
  public: std::string engineName = "ogre2";

  /// \brief Name of scene
  public: std::string sceneName = "scene";

  //// \brief True to enable sky in the scene
  public: bool skyEnabled = false;

  /// \brief Scene background color
  public: math::Color backgroundColor = math::Color::Black;

  /// \brief Ambient color
  public: math::Color ambientLight = math::Color(1.0, 1.0, 1.0, 1.0);

  /// \brief Scene manager
  public: SceneManager sceneManager;

  /// \brief Marker manager
  public: MarkerManager markerManager;

  /// \brief Pointer to rendering engine.
  public: ignition::rendering::RenderEngine *engine{nullptr};

  /// \brief rendering scene to be managed by the scene manager and used to
  /// generate sensor data
  public: rendering::ScenePtr scene;

  /// \brief Flag to indicate if the current GL context should be used
  public: bool useCurrentGLContext = false;

  /// \brief Window ID handle
  public: std::string winID = "";

  /// \brief New scenes to be created
  public: std::vector<sdf::Scene> newScenes;

  /// \brief is headless mode active
  public: bool isHeadlessRendering = false;

  /// \brief New models to be created. The elements in the tuple are:
  /// [0] entity id, [1], SDF DOM, [2] parent entity id, [3] sim iteration
  public: std::vector<std::tuple<Entity, sdf::Model, Entity, uint64_t>>
      newModels;

  /// \brief New links to be created. The elements in the tuple are:
  /// [0] entity id, [1] SDF DOM, [2] parent entity id
  public: std::vector<std::tuple<Entity, sdf::Link, Entity>> newLinks;

  /// \brief New visuals to be created. The elements in the tuple are:
  /// [0] entity id, [1] SDF DOM, [2] parent entity id
  public: std::vector<std::tuple<Entity, sdf::Visual, Entity>> newVisuals;

  /// \brief New actors to be created. The elements in the tuple are:
  /// [0] entity id, [1] SDF DOM, [2] actor name, [3] parent entity id
  public: std::vector<std::tuple<Entity, sdf::Actor, std::string, Entity>>
          newActors;

  /// \brief New lights to be created. The elements in the tuple are:
  /// [0] entity id, [1] SDF DOM, [2] light name, [3] parent entity id
  public: std::vector<std::tuple<Entity, sdf::Light, std::string, Entity>>
          newLights;

  /// \brief A map of entity light ids and light visuals
  public: std::map<Entity, Entity> matchLightWithVisuals;

  /// \brief New sensors to be created. The elements in the tuple are:
  /// [0] entity id, [1] SDF DOM, [2] parent entity id
  public: std::vector<std::tuple<Entity, sdf::Sensor, Entity>>
      newSensors;

  /// \brief New particle emitter to be created. The elements in the tuple are:
  /// [0] entity id, [1] particle emitter, [2] parent entity id
  public: std::vector<std::tuple<Entity, msgs::ParticleEmitter, Entity>>
      newParticleEmitters;

  /// \brief New particle emitter commands to be requested.
  /// The map key and value are: entity id of the particle emitter to
  /// update, and particle emitter msg
  public: std::unordered_map<Entity, msgs::ParticleEmitter>
      newParticleEmittersCmds;

  /// \brief A list of entities with particle emitter cmds to remove
  public: std::vector<Entity> particleCmdsToRemove;

  /// \brief Map of ids of entites to be removed and sim iteration when the
  /// remove request is received
  public: std::unordered_map<Entity, uint64_t> removeEntities;

  /// \brief A map of entity ids and pose updates.
  public: std::unordered_map<Entity, math::Pose3d> entityPoses;

  /// \brief A map of entity ids and light updates.
  public: std::unordered_map<Entity, msgs::Light> entityLights;

  /// \brief A map of entity ids and light updates.
  public: std::vector<Entity> entityLightsCmdToDelete;

  /// \brief A map of entity ids and actor transforms.
  public: std::map<Entity, std::map<std::string, math::Matrix4d>>
                          actorTransforms;

  /// \brief A map of entity ids and temperature data.
  /// The value of this map (tuple) represents either a single (uniform)
  /// temperature, or a heat signature with a min/max temperature. If the string
  /// in the tuple is empty, then this entity has a uniform temperature across
  /// its surface, and this uniform temperature is stored in the first float of
  /// the tuple (the second float and string are unused for uniform temperature
  /// entities). If the string in the tuple is not empty, then the string
  /// represents the entity's heat signature (a path to a heat signature texture
  /// file), and the floats represent the min/max temperatures of the heat
  /// signature, respectively.
  ///
  /// All temperatures are in Kelvin.
  public: std::map<Entity, std::tuple<float, float, std::string>> entityTemp;

  /// \brief A map of entity ids and label data for datasets annotations
  public: std::unordered_map<Entity, int> entityLabel;

  /// \brief A map of entity ids and wire boxes
  public: std::unordered_map<Entity, ignition::rendering::WireBoxPtr> wireBoxes;

  /// \brief A map of entity ids and trajectory pose updates.
  public: std::unordered_map<Entity, math::Pose3d> trajectoryPoses;

  /// \brief A map of entity ids and actor animation info.
  public: std::unordered_map<Entity, AnimationUpdateData> actorAnimationData;

  /// \brief True to update skeletons manually using bone poses
  /// (see actorTransforms). False to let render engine update animation
  /// based on sim time.
  /// \todo(anyone) Let this be turned on from a component
  public: bool actorManualSkeletonUpdate = false;

  /// \brief Mutex to protect updates
  public: std::mutex updateMutex;

  //// \brief Flag to indicate whether to create sensors
  public: bool enableSensors = false;

  /// \brief A set containing all the entities with attached rendering sensors
  public: std::unordered_set<Entity> sensorEntities;

  /// \brief Callback function for creating sensors.
  /// The function args are: entity id, sensor sdf, and parent name.
  /// The function returns the id of the rendering sensor created.
  public: std::function<std::string(const gazebo::Entity &, const sdf::Sensor &,
          const std::string &)> createSensorCb;

  /// \brief Light equality comparison function.
  public: std::function<bool(const sdf::Light &, const sdf::Light &)>
          lightEql { [](const sdf::Light &_a, const sdf::Light &_b)
            {
             return
                _a.Type() == _b.Type() &&
                _a.Name() == _b.Name() &&
                _a.Diffuse() == _b.Diffuse() &&
                _a.Specular() == _b.Specular() &&
                math::equal(
                  _a.AttenuationRange(), _b.AttenuationRange(), 1e-6) &&
               math::equal(
                 _a.LinearAttenuationFactor(),
                 _b.LinearAttenuationFactor(),
                 1e-6) &&
               math::equal(
                 _a.ConstantAttenuationFactor(),
                 _b.ConstantAttenuationFactor(),
                 1e-6) &&
               math::equal(
                 _a.QuadraticAttenuationFactor(),
                 _b.QuadraticAttenuationFactor(),
                 1e-6) &&
               _a.CastShadows() == _b.CastShadows() &&
               _a.Direction() == _b.Direction() &&
               _a.SpotInnerAngle() == _b.SpotInnerAngle() &&
               _a.SpotOuterAngle() == _b.SpotOuterAngle() &&
               math::equal(_a.SpotFalloff(), _b.SpotFalloff(), 1e-6);
            }};

  /// \brief Callback function for removing sensors.
  /// The function arg is the entity id
  public: std::function<void(const gazebo::Entity &)> removeSensorCb;

  /// \brief Currently selected entities, organized by order of selection.
  public: std::vector<Entity> selectedEntities;

  /// \brief Map of original emissive colors for nodes currently highlighted.
  public: std::map<std::string, math::Color> originalEmissive;

  /// \brief Whether the transform gizmo is being dragged.
  public: bool transformActive{false};

  /// \brief Highlight a node and all its children.
  /// \param[in] _node Node to be highlighted
  public: void HighlightNode(const rendering::NodePtr &_node);

  /// \brief Restore a highlighted node to normal.
  /// \param[in] _node Node to be restored.
  public: void LowlightNode(const rendering::NodePtr &_node);

  /// \brief New joint visuals to be created
  public: std::vector<Entity> newJoints;

  /// \brief Finds the models (joint parent) that are used to create
  /// joint visuals in RenderUtil::Update
  /// \param[in] _ecm The entity-component manager
  public: void FindJointModels(const EntityComponentManager &_ecm);

  /// \brief A list of models used to create new joint visuals
  public: std::vector<Entity> newJointModels;

  /// \brief A map of joint entity ids and their SDF DOM
  public: std::map<Entity, sdf::Joint> entityJoints;

  /// \brief A map of model entities and their corresponding children links
  public: std::map<Entity, std::vector<Entity>> modelToJointEntities;

  /// \brief A map of created joint entities and if they are currently
  /// visible
  public: std::map<Entity, bool> viewingJoints;

  /// \brief A list of joint visuals for which the parent visual poses
  /// have to be updated.
  public: std::vector<Entity> updateJointParentPoses;

  /// \brief A map of models entities and link attributes used
  /// to create joint visuals
  public: std::map<Entity, std::map<std::string, Entity>>
                           matchLinksWithEntities;

  /// \brief New center of mass visuals to be created
  public: std::vector<Entity> newCOMVisuals;

  /// \brief A list of links used to create new center of mass visuals
  public: std::vector<Entity> newCOMLinks;

  /// \brief A map of link entities and if their center of mass visuals
  /// are currently visible
  public: std::map<Entity, bool> viewingCOM;

  /// \brief New inertias to be created
  public: std::vector<Entity> newInertias;

  /// \brief A map of links and their center of mass visuals
  public: std::map<Entity, Entity> linkToCOMVisuals;

  /// \brief Finds the child links for given entity from the ECM
  /// \param[in] _ecm The entity-component manager
  /// \param[in] _entity Entity to find child links
  /// \return A vector of child links found for the entity
  public: std::vector<Entity> FindChildLinksFromECM(
      const EntityComponentManager &_ecm, const Entity &_entity);

  /// \brief Finds the links (inertial parent) that are used to create child
  /// inertia and center of mass visuals in RenderUtil::Update
  /// \param[in] _ecm The entity-component manager
  public: void FindInertialLinks(const EntityComponentManager &_ecm);

  /// \brief A list of links used to create new inertia visuals
  public: std::vector<Entity> newInertiaLinks;

  /// \brief A map of entity ids and their inertials
  public: std::map<Entity, math::Inertiald> entityInertials;

  /// \brief A map of link entities and if their inertias are currently
  /// visible
  public: std::map<Entity, bool> viewingInertias;

  /// \brief A map of links and their inertia visuals
  public: std::map<Entity, Entity> linkToInertiaVisuals;

  /// \brief New wireframe visuals to be toggled
  public: std::vector<Entity> newWireframes;

  /// \brief New wireframe visuals to be toggled
  public: std::vector<Entity> newTransparentEntities;

  /// \brief Finds the links (visual parent) that are used to toggle wireframe
  /// and transparent view for visuals in RenderUtil::Update
  /// \param[in] _ecm The entity-component manager
  public: void PopulateViewModeVisualLinks(const EntityComponentManager &_ecm);

  /// \brief A list of links used to toggle wireframe mode for visuals
  public: std::vector<Entity> newWireframeVisualLinks;

  /// \brief A list of links used to toggle transparent mode for visuals
  public: std::vector<Entity> newTransparentVisualLinks;

  /// \brief A map of link entities and their corresponding children visuals
  public: std::map<Entity, std::vector<Entity>> linkToVisualEntities;

  /// \brief A map of created wireframe visuals and if they are currently
  /// visible
  public: std::map<Entity, bool> viewingWireframes;

  /// \brief A map of created transparent visuals and if they are currently
  /// visible
  public: std::map<Entity, bool> viewingTransparent;

  /// \brief New collisions to be created
  public: std::vector<Entity> newCollisions;

  /// \brief Finds the links (collision parent) that are used to create child
  /// collision visuals in RenderUtil::Update
  /// \param[in] _ecm The entity-component manager
  public: void FindCollisionLinks(const EntityComponentManager &_ecm);

  /// \brief A list of links used to create new collision visuals
  public: std::vector<Entity> newCollisionLinks;

  /// \brief A map of collision entity ids and their SDF DOM
  public: std::map<Entity, sdf::Collision> entityCollisions;

  /// \brief A map of model entities and their corresponding children links
  public: std::map<Entity, std::vector<Entity>> modelToLinkEntities;

  /// \brief A map of link entities and their corresponding children collisions
  public: std::map<Entity, std::vector<Entity>> linkToCollisionEntities;

  /// \brief A map of created collision entities and if they are currently
  /// visible
  public: std::map<Entity, bool> viewingCollisions;

  /// \brief A map of model entities and their corresponding children models
  public: std::map<Entity, std::vector<Entity>> modelToModelEntities;

  /// \brief A map of entity id to thermal camera sensor configuration
  /// properties. The elements in the tuple are:
  /// <resolution, temperature range (min, max)>
  public: std::unordered_map<Entity,
      std::tuple<double, components::TemperatureRangeInfo>> thermalCameraData;

  /// \brief Update the visuals with label user data
  /// \param[in] _entityLabel Map with key visual entity id and value label
  public: void UpdateVisualLabels(
    const std::unordered_map<Entity, int> &_entityLabel);

  /// \brief A helper function that removes the sensor associated with an
  /// entity, if an associated sensor exists. This should be called in
  /// RenderUtil::Update.
  /// \param[in] _entity The entity that should be checked for an associated
  /// sensor.
  public: void RemoveSensor(const Entity _entity);

  /// \brief A helper function that removes the bounding box associated with an
  /// entity, if an associated bounding box exists. This should be called in
  /// RenderUtil::Update.
  /// \param[in] _entity The entity that should be checked for an associated
  /// bounding box.
  public: void RemoveBoundingBox(const Entity _entity);

  /// \brief A helper function for updating lights. This should be called in
  /// RenderUtil::Update.
  /// \param[in] _entityLights A map of entity IDs to their light updates.
  public: void UpdateLights(
              const std::unordered_map<Entity, msgs::Light> &_entityLights);

  /// \brief A helper function for updating the thermal camera. This should be
  /// called in RenderUtil::Update.
  /// \param[in] _thermalCamData The thermal camera data that needs to be
  /// updated.
  /// \sa thermalCameraData
  public: void UpdateThermalCamera(const std::unordered_map<Entity,
    std::tuple<double, components::TemperatureRangeInfo>> &_thermalCamData);

  /// \brief Helper function for updating animation. This should be called in
  /// RenderUtil::Update.
  /// \param[in] _actorAnimationData A map of entities to their animation update
  /// data.
  /// \param[in] _entityPoses A map of entity ids and pose updates.
  /// \param[in] _trajectoryPoses A map of entity ids and trajectory
  /// pose updates.
  /// \sa actorManualSkeletonUpdate
  public: void UpdateAnimation(const std::unordered_map<Entity,
              AnimationUpdateData> &_actorAnimationData,
              const std::unordered_map<Entity, math::Pose3d> &_entityPoses,
              const std::unordered_map<Entity, math::Pose3d> &_trajectoryPoses);
};

//////////////////////////////////////////////////
RenderUtil::RenderUtil() : dataPtr(std::make_unique<RenderUtilPrivate>())
{
}

//////////////////////////////////////////////////
RenderUtil::~RenderUtil() = default;

//////////////////////////////////////////////////
rendering::ScenePtr RenderUtil::Scene() const
{
  return this->dataPtr->scene;
}

//////////////////////////////////////////////////
void RenderUtil::UpdateECM(const UpdateInfo &/*_info*/,
                           EntityComponentManager &_ecm)
{
  std::lock_guard<std::mutex> lock(this->dataPtr->updateMutex);

  // Remove the commands from the entity
  // these are commands from the last iteration. We want to make sure all
  // systems have a chance to process them first before they are removed.
  for (const auto &entity : this->dataPtr->particleCmdsToRemove)
    _ecm.RemoveComponent<components::ParticleEmitterCmd>(entity);
  this->dataPtr->particleCmdsToRemove.clear();

  // particle emitters commands
  _ecm.Each<components::ParticleEmitterCmd>(
      [&](const Entity &_entity,
          const components::ParticleEmitterCmd *_emitterCmd) -> bool
      {
        // store emitter properties and update them in rendering thread
        this->dataPtr->newParticleEmittersCmds[_entity] =
        _emitterCmd->Data();

        // update pose comp here
        if (_emitterCmd->Data().has_pose())
        {
          auto poseComp = _ecm.Component<components::Pose>(_entity);
          if (poseComp)
            poseComp->Data() = msgs::Convert(_emitterCmd->Data().pose());
        }
        // Store the entity ids to clear outside of the `Each` loop.
        this->dataPtr->particleCmdsToRemove.push_back(_entity);

        return true;
      });

  // Update lights
  auto olderEntitiesLightsCmdToDelete =
    std::move(this->dataPtr->entityLightsCmdToDelete);
  this->dataPtr->entityLightsCmdToDelete.clear();

  _ecm.Each<components::LightCmd>(
      [&](const Entity &_entity,
          const components::LightCmd * _lightCmd) -> bool
      {
        this->dataPtr->entityLights[_entity] = _lightCmd->Data();
        this->dataPtr->entityLightsCmdToDelete.push_back(_entity);

        auto lightComp = _ecm.Component<components::Light>(_entity);
        if (lightComp)
        {
          sdf::Light sdfLight = convert<sdf::Light>(_lightCmd->Data());
          auto state = lightComp->SetData(sdfLight,
              this->dataPtr->lightEql) ?
              ComponentState::OneTimeChange :
              ComponentState::NoChange;
          _ecm.SetChanged(_entity, components::Light::typeId, state);
        }
        return true;
      });

  for (const auto entity : olderEntitiesLightsCmdToDelete)
  {
    _ecm.RemoveComponent<components::LightCmd>(entity);
  }

  // Update thermal cameras
  _ecm.Each<components::ThermalCamera>(
      [&](const Entity &_entity,
        const components::ThermalCamera *)->bool
      {
        // set properties from thermal sensor plugin
        // Set defaults to invaid values so we know they have not been set.
        // set UpdateECM(). We check for valid values first before setting
        // these thermal camera properties..
        double resolution = 0.0;
        components::TemperatureRangeInfo range;
        range.min = std::numeric_limits<double>::max();
        range.max = 0;

        // resolution
        auto resolutionComp =
          _ecm.Component<components::TemperatureLinearResolution>(_entity);
        if (resolutionComp != nullptr)
        {
          resolution = resolutionComp->Data();
          _ecm.RemoveComponent<components::TemperatureLinearResolution>(
              _entity);
        }

        // min / max temp
        auto tempRangeComp =
          _ecm.Component<components::TemperatureRange>(_entity);
        if (tempRangeComp != nullptr)
        {
          range = tempRangeComp->Data();
          _ecm.RemoveComponent<components::TemperatureRange>(_entity);
        }

        if (resolutionComp || tempRangeComp)
        {
          this->dataPtr->thermalCameraData[_entity] =
              std::make_tuple(resolution, range);
        }
        return true;
      });
}

//////////////////////////////////////////////////
void RenderUtil::UpdateFromECM(const UpdateInfo &_info,
                               const EntityComponentManager &_ecm)
{
  IGN_PROFILE("RenderUtil::UpdateFromECM");
  std::lock_guard<std::mutex> lock(this->dataPtr->updateMutex);
  this->dataPtr->simTime = _info.simTime;

  this->dataPtr->CreateRenderingEntities(_ecm, _info);
  this->dataPtr->UpdateRenderingEntities(_ecm);
  this->dataPtr->RemoveRenderingEntities(_ecm, _info);
  this->dataPtr->markerManager.SetSimTime(_info.simTime);
  this->dataPtr->PopulateViewModeVisualLinks(_ecm);
  this->dataPtr->FindInertialLinks(_ecm);
  this->dataPtr->FindJointModels(_ecm);
  this->dataPtr->FindCollisionLinks(_ecm);
}

//////////////////////////////////////////////////
std::vector<Entity> RenderUtilPrivate::FindChildLinksFromECM(
    const EntityComponentManager &_ecm, const Entity &_entity)
{
  std::vector<Entity> links;
  if (_ecm.EntityMatches(_entity,
        std::set<ComponentTypeId>{components::Model::typeId}))
  {
    std::stack<Entity> modelStack;
    modelStack.push(_entity);

    std::vector<Entity> childLinks, childModels;
    while (!modelStack.empty())
    {
      Entity model = modelStack.top();
      modelStack.pop();

      childLinks = _ecm.EntitiesByComponents(components::ParentEntity(model),
                                             components::Link());
      links.insert(links.end(),
                   childLinks.begin(),
                   childLinks.end());

      childModels =
          _ecm.EntitiesByComponents(components::ParentEntity(model),
                                    components::Model());
      for (const auto &childModel : childModels)
      {
          modelStack.push(childModel);
      }
    }
  }
  else if (_ecm.EntityMatches(_entity,
              std::set<ComponentTypeId>{components::Link::typeId}))
  {
    links.push_back(_entity);
  }
  return links;
}

//////////////////////////////////////////////////
void RenderUtilPrivate::FindInertialLinks(const EntityComponentManager &_ecm)
{
  for (const auto &entity : this->newInertias)
  {
    std::vector<Entity> links;
    if (_ecm.EntityMatches(entity,
          std::set<ComponentTypeId>{components::Model::typeId}) ||
        _ecm.EntityMatches(entity,
                std::set<ComponentTypeId>{components::Link::typeId}))
    {
      links = std::move(this->FindChildLinksFromECM(_ecm, entity));
    }
    else
    {
      ignerr << "Entity [" << entity
             << "] for viewing inertia must be a model or link"
             << std::endl;
      continue;
    }

    this->newInertiaLinks.insert(this->newInertiaLinks.end(),
        links.begin(),
        links.end());
  }
  this->newInertias.clear();

  for (const auto &entity : this->newCOMVisuals)
  {
    std::vector<Entity> links;
    if (_ecm.EntityMatches(entity,
          std::set<ComponentTypeId>{components::Model::typeId}) ||
        _ecm.EntityMatches(entity,
                std::set<ComponentTypeId>{components::Link::typeId}))
    {
      links = std::move(this->FindChildLinksFromECM(_ecm, entity));
    }
    else
    {
      ignerr << "Entity [" << entity
             << "] for viewing center of mass must be a model or link"
             << std::endl;
      continue;
    }

    this->newCOMLinks.insert(this->newCOMLinks.end(),
        links.begin(),
        links.end());
  }
  this->newCOMVisuals.clear();
}

//////////////////////////////////////////////////
void RenderUtilPrivate::FindJointModels(const EntityComponentManager &_ecm)
{
  if (this->newJoints.empty())
  {
    return;
  }

  for (const auto &entity : this->newJoints)
  {
    std::vector<Entity> models;
    if (_ecm.EntityMatches(entity,
          std::set<ComponentTypeId>{components::Model::typeId}))
    {
      std::stack<Entity> modelStack;
      modelStack.push(entity);

      std::vector<Entity> childModels;
      while (!modelStack.empty())
      {
        Entity model = modelStack.top();
        modelStack.pop();
        models.push_back(model);

        childModels =
            _ecm.EntitiesByComponents(components::ParentEntity(model),
                                      components::Model());
        for (const auto &childModel : childModels)
        {
            modelStack.push(childModel);
        }
      }
    }
    else
    {
      ignerr << "Entity [" << entity
             << "] for viewing joints must be a model"
             << std::endl;
      continue;
    }

    this->newJointModels.insert(this->newJointModels.end(),
        models.begin(),
        models.end());
  }
  this->newJoints.clear();
}

//////////////////////////////////////////////////
void RenderUtilPrivate::PopulateViewModeVisualLinks(
                        const EntityComponentManager &_ecm)
{
  // Find links to toggle wireframes
  for (const auto &entity : this->newWireframes)
  {
    std::vector<Entity> links;
    if (_ecm.EntityMatches(entity,
          std::set<ComponentTypeId>{components::Model::typeId}) ||
        _ecm.EntityMatches(entity,
                std::set<ComponentTypeId>{components::Link::typeId}))
    {
      links = std::move(this->FindChildLinksFromECM(_ecm, entity));
    }
    else
    {
      ignerr << "Entity [" << entity
             << "] for viewing wireframe must be a model or link"
             << std::endl;
      continue;
    }

    this->newWireframeVisualLinks.insert(this->newWireframeVisualLinks.end(),
        links.begin(),
        links.end());
  }
  this->newWireframes.clear();

  // Find links to view as transparent
  for (const auto &entity : this->newTransparentEntities)
  {
    std::vector<Entity> links;
    if (_ecm.EntityMatches(entity,
          std::set<ComponentTypeId>{components::Model::typeId}) ||
        _ecm.EntityMatches(entity,
                std::set<ComponentTypeId>{components::Link::typeId}))
    {
      links = std::move(this->FindChildLinksFromECM(_ecm, entity));
    }
    else
    {
      ignerr << "Entity [" << entity
             << "] for viewing as transparent must be a model or link"
             << std::endl;
      continue;
    }

    this->newTransparentVisualLinks.insert(
        this->newTransparentVisualLinks.end(),
        links.begin(),
        links.end());
  }
  this->newTransparentEntities.clear();
}

//////////////////////////////////////////////////
void RenderUtilPrivate::FindCollisionLinks(const EntityComponentManager &_ecm)
{
  if (this->newCollisions.empty())
    return;

  for (const auto &entity : this->newCollisions)
  {
    std::vector<Entity> links;
    if (_ecm.EntityMatches(entity,
          std::set<ComponentTypeId>{components::Model::typeId}) ||
        _ecm.EntityMatches(entity,
                std::set<ComponentTypeId>{components::Link::typeId}))
    {
      links = std::move(this->FindChildLinksFromECM(_ecm, entity));
    }
    else
    {
      ignerr << "Entity [" << entity
             << "] for viewing collision must be a model or link"
             << std::endl;
      continue;
    }

    this->newCollisionLinks.insert(this->newCollisionLinks.end(),
        links.begin(),
        links.end());
  }
  this->newCollisions.clear();
}

//////////////////////////////////////////////////
int RenderUtil::PendingSensors() const
{
  if (!this->dataPtr->initialized)
    return -1;

  if (!this->dataPtr->scene)
    return -1;

  this->dataPtr->updateMutex.lock();
  int nSensors = this->dataPtr->newSensors.size();
  this->dataPtr->updateMutex.unlock();
  return nSensors;
}

//////////////////////////////////////////////////
void RenderUtil::Update()
{
  IGN_PROFILE("RenderUtil::Update");
  if (!this->dataPtr->initialized)
    return;

  if (!this->dataPtr->scene)
    return;

  this->dataPtr->updateMutex.lock();
  auto newScenes = std::move(this->dataPtr->newScenes);
  auto newModels = std::move(this->dataPtr->newModels);
  auto newLinks = std::move(this->dataPtr->newLinks);
  auto newVisuals = std::move(this->dataPtr->newVisuals);
  auto newActors = std::move(this->dataPtr->newActors);
  auto newLights = std::move(this->dataPtr->newLights);
  auto newParticleEmitters = std::move(this->dataPtr->newParticleEmitters);
  auto newParticleEmittersCmds =
    std::move(this->dataPtr->newParticleEmittersCmds);
  auto removeEntities = std::move(this->dataPtr->removeEntities);
  auto entityPoses = std::move(this->dataPtr->entityPoses);
  auto entityLights = std::move(this->dataPtr->entityLights);
  auto updateJointParentPoses =
    std::move(this->dataPtr->updateJointParentPoses);
  auto trajectoryPoses = std::move(this->dataPtr->trajectoryPoses);
  auto actorTransforms = std::move(this->dataPtr->actorTransforms);
  auto actorAnimationData = std::move(this->dataPtr->actorAnimationData);
  auto entityTemp = std::move(this->dataPtr->entityTemp);
  auto entityLabel = std::move(this->dataPtr->entityLabel);
  auto newTransparentVisualLinks =
    std::move(this->dataPtr->newTransparentVisualLinks);
  auto newInertiaLinks = std::move(this->dataPtr->newInertiaLinks);
  auto newJointModels = std::move(this->dataPtr->newJointModels);
  auto newCOMLinks = std::move(this->dataPtr->newCOMLinks);
  auto newWireframeVisualLinks =
    std::move(this->dataPtr->newWireframeVisualLinks);
  auto newCollisionLinks = std::move(this->dataPtr->newCollisionLinks);
  auto thermalCameraData = std::move(this->dataPtr->thermalCameraData);

  this->dataPtr->newScenes.clear();
  this->dataPtr->newModels.clear();
  this->dataPtr->newLinks.clear();
  this->dataPtr->newVisuals.clear();
  this->dataPtr->newActors.clear();
  this->dataPtr->newLights.clear();
  this->dataPtr->newParticleEmitters.clear();
  this->dataPtr->newParticleEmittersCmds.clear();
  this->dataPtr->removeEntities.clear();
  this->dataPtr->entityPoses.clear();
  this->dataPtr->entityLights.clear();
  this->dataPtr->updateJointParentPoses.clear();
  this->dataPtr->trajectoryPoses.clear();
  this->dataPtr->actorTransforms.clear();
  this->dataPtr->actorAnimationData.clear();
  this->dataPtr->entityTemp.clear();
  this->dataPtr->entityLabel.clear();
  this->dataPtr->newTransparentVisualLinks.clear();
  this->dataPtr->newInertiaLinks.clear();
  this->dataPtr->newJointModels.clear();
  this->dataPtr->newCOMLinks.clear();
  this->dataPtr->newWireframeVisualLinks.clear();
  this->dataPtr->newCollisionLinks.clear();
  this->dataPtr->thermalCameraData.clear();

  this->dataPtr->markerManager.Update();

  std::vector<std::tuple<Entity, sdf::Sensor, Entity>> newSensors;
  if (this->dataPtr->enableSensors)
  {
    newSensors = std::move(this->dataPtr->newSensors);
    this->dataPtr->newSensors.clear();
  }
  this->dataPtr->updateMutex.unlock();

  // scene - only one scene is supported for now
  // extend the sensor system to support mutliple scenes in the future
  for (auto &scene : newScenes)
  {
    this->dataPtr->scene->SetAmbientLight(scene.Ambient());
    this->dataPtr->scene->SetBackgroundColor(scene.Background());
    if (scene.Grid() && !this->dataPtr->enableSensors)
      this->ShowGrid();
    if (scene.Sky())
    {
      this->dataPtr->scene->SetSkyEnabled(true);
    }

    // only one scene so break
    break;
  }

  // remove existing entities
  {
    IGN_PROFILE("RenderUtil::Update Remove");
    for (auto &entity : removeEntities)
    {
      auto node = this->dataPtr->sceneManager.NodeById(entity.first);
      this->dataPtr->selectedEntities.erase(std::remove(
          this->dataPtr->selectedEntities.begin(),
          this->dataPtr->selectedEntities.end(), entity.first),
          this->dataPtr->selectedEntities.end());
      this->dataPtr->sceneManager.RemoveEntity(entity.first);

      this->dataPtr->RemoveSensor(entity.first);
      this->dataPtr->RemoveBoundingBox(entity.first);
    }
  }

  // create new entities
  {
    IGN_PROFILE("RenderUtil::Update Create");
    for (const auto &model : newModels)
    {
      uint64_t iteration = std::get<3>(model);
      Entity entityId = std::get<0>(model);
      // since entites to be created and removed are queued, we need
      // to check their creation timestamp to make sure we do not create a new
      // entity when there is also a remove request with a more recent
      // timestamp
      // \todo(anyone) add test to check scene entities are properly added
      // and removed.
      auto removeIt = removeEntities.find(entityId);
      if (removeIt != removeEntities.end())
      {
        uint64_t removeIteration = removeIt->second;
        if (iteration < removeIteration)
          continue;
      }
      this->dataPtr->sceneManager.CreateModel(
          entityId, std::get<1>(model), std::get<2>(model));
    }

    for (const auto &link : newLinks)
    {
      this->dataPtr->sceneManager.CreateLink(
          std::get<0>(link), std::get<1>(link), std::get<2>(link));
    }

    for (const auto &visual : newVisuals)
    {
      this->dataPtr->sceneManager.CreateVisual(
          std::get<0>(visual), std::get<1>(visual), std::get<2>(visual));
    }

    for (const auto &actor : newActors)
    {
      this->dataPtr->sceneManager.CreateActor(
          std::get<0>(actor), std::get<1>(actor), std::get<2>(actor),
          std::get<3>(actor));
    }

    for (const auto &light : newLights)
    {
      this->dataPtr->sceneManager.CreateLight(std::get<0>(light),
          std::get<1>(light), std::get<2>(light), std::get<3>(light));

      // TODO(anyone) This needs to be updated for when sensors and GUI use
      // the same scene
      // create a new id for the light visual, if we're not loading sensors
      if (!this->dataPtr->enableSensors)
      {
        auto attempts = 100000u;
        for (auto i = 0u; i < attempts; ++i)
        {
          Entity id = std::numeric_limits<uint64_t>::min() + i;
          if (!this->dataPtr->sceneManager.HasEntity(id))
          {
            rendering::VisualPtr lightVisual =
              this->dataPtr->sceneManager.CreateLightVisual(
                id, std::get<1>(light), std::get<2>(light), std::get<0>(light));
            this->dataPtr->matchLightWithVisuals[std::get<0>(light)] = id;
            break;
          }
        }
      }
    }

    for (const auto &emitter : newParticleEmitters)
    {
      this->dataPtr->sceneManager.CreateParticleEmitter(
          std::get<0>(emitter), std::get<1>(emitter), std::get<2>(emitter));
    }

    for (const auto &emitterCmd : newParticleEmittersCmds)
    {
      this->dataPtr->sceneManager.UpdateParticleEmitter(
          emitterCmd.first, emitterCmd.second);
    }

    if (this->dataPtr->enableSensors && this->dataPtr->createSensorCb)
    {
      for (const auto &sensor : newSensors)
      {
        Entity entity = std::get<0>(sensor);
        const sdf::Sensor &dataSdf = std::get<1>(sensor);
        Entity parent = std::get<2>(sensor);

        // two sensors with the same name cause conflicts. We'll need to use
        // scoped names
        // TODO(anyone) do this in ign-sensors?
        auto parentNode = this->dataPtr->sceneManager.NodeById(parent);
        if (!parentNode)
        {
          ignerr << "Failed to create sensor with name[" << dataSdf.Name()
                 << "] for entity [" << entity
                 << "]. Parent not found with ID[" << parent << "]."
                 << std::endl;
          continue;
        }

        std::string sensorName =
            this->dataPtr->createSensorCb(entity, dataSdf, parentNode->Name());
        // Add to the system's scene manager
        if (!this->dataPtr->sceneManager.AddSensor(entity, sensorName, parent))
        {
          ignerr << "Failed to create sensor [" << sensorName << "]"
                 << std::endl;
        }
      }
    }
  }

  this->dataPtr->UpdateLights(entityLights);

  // update entities' pose
  {
    IGN_PROFILE("RenderUtil::Update Poses");
    for (const auto &pose : entityPoses)
    {
      auto node = this->dataPtr->sceneManager.NodeById(pose.first);
      if (!node)
        continue;

      // Don't move entity being manipulated (last selected)
      // TODO(anyone) Check top level visual instead of parent
      auto vis = std::dynamic_pointer_cast<rendering::Visual>(node);
      int updateNode = 0;
      Entity entityId = kNullEntity;
      if (vis)
      {
        // Get information from the visual's user data to indicate if
        // the render thread should pause updating it's true location,
        // this functionality is needed for temporal placement of a
        // visual such as an align preview
        updateNode = std::get<int>(vis->UserData("pause-update"));
        entityId = std::get<int>(vis->UserData("gazebo-entity"));
      }
      if ((this->dataPtr->transformActive &&
          (pose.first == this->dataPtr->selectedEntities.back() ||
          entityId == this->dataPtr->selectedEntities.back())) ||
          updateNode)
      {
        continue;
      }

      node->SetLocalPose(pose.second);
    }

    // update entities' local transformations
    if (this->dataPtr->actorManualSkeletonUpdate)
    {
      for (auto &tf : actorTransforms)
      {
        auto actorMesh = this->dataPtr->sceneManager.ActorMeshById(tf.first);
        auto actorVisual = this->dataPtr->sceneManager.NodeById(tf.first);
        if (!actorMesh || !actorVisual)
        {
          ignerr << "Actor with Entity ID '" << tf.first << "'. not found. "
                 << "Skipping skeleton animation update." << std::endl;
          continue;
        }

        math::Pose3d globalPose;
        if (entityPoses.find(tf.first) != entityPoses.end())
        {
          globalPose = entityPoses[tf.first];
        }

        math::Pose3d trajPose;
        // Trajectory from the ECS
        if (trajectoryPoses.find(tf.first) != trajectoryPoses.end())
        {
          trajPose = trajectoryPoses[tf.first];
        }
        // Trajectory from the SDF script
        else
        {
          trajPose.Pos() = tf.second["actorPose"].Translation();
          trajPose.Rot() = tf.second["actorPose"].Rotation();
        }

        actorVisual->SetLocalPose(trajPose + globalPose);

        tf.second.erase("actorPose");
        actorMesh->SetSkeletonLocalTransforms(tf.second);
      }
    }
    else
    {
      this->dataPtr->UpdateAnimation(actorAnimationData, entityPoses,
          trajectoryPoses);
    }
  }

  // set visual temperature
  for (const auto &temp : entityTemp)
  {
    auto node = this->dataPtr->sceneManager.NodeById(temp.first);
    if (!node)
      continue;

    auto visual = std::dynamic_pointer_cast<rendering::Visual>(node);
    if (!visual)
      continue;

    const auto &heatSignature = std::get<2>(temp.second);
    if (heatSignature.empty())
      visual->SetUserData("temperature", std::get<0>(temp.second));
    else
    {
      visual->SetUserData("minTemp", std::get<0>(temp.second));
      visual->SetUserData("maxTemp", std::get<1>(temp.second));
      visual->SetUserData("temperature", heatSignature);
    }
  }

  this->dataPtr->UpdateVisualLabels(entityLabel);

  // update joint parent visual poses
  {
    for (const auto &jointEntity : updateJointParentPoses)
    {
      this->dataPtr->sceneManager.UpdateJointParentPose(jointEntity);
    }
  }

  // create new transparent visuals
  {
    for (const auto &link : newTransparentVisualLinks)
    {
      std::vector<Entity> visEntities =
          this->dataPtr->linkToVisualEntities[link];

      for (const auto &visEntity : visEntities)
      {
        if (!this->dataPtr->viewingTransparent[visEntity])
        {
          auto vis = this->dataPtr->sceneManager.VisualById(visEntity);

          this->dataPtr->sceneManager.UpdateTransparency(vis,
              true /* transparent */);
          this->dataPtr->viewingTransparent[visEntity] = true;
        }
      }
    }
  }

  // create new inertia visuals
  {
    for (const auto &link : newInertiaLinks)
    {
      // create a new id for the inertia visual
      auto attempts = 100000u;
      for (auto i = 0u; i < attempts; ++i)
      {
        Entity id = std::numeric_limits<uint64_t>::max() - i;
        if (!this->dataPtr->sceneManager.HasEntity(id) &&
            !this->dataPtr->viewingInertias[link])
        {
          rendering::VisualPtr inrVisual =
            this->dataPtr->sceneManager.CreateInertiaVisual(
              id, this->dataPtr->entityInertials[link], link);
          this->dataPtr->viewingInertias[link] = true;
          this->dataPtr->linkToInertiaVisuals[link] = id;
          break;
        }
      }
    }
  }

  // create new joint visuals
  {
    for (const auto &model : newJointModels)
    {
      std::vector<Entity> jointEntities =
          this->dataPtr->modelToJointEntities[model];

      for (const auto &jointEntity : jointEntities)
      {
        if (!this->dataPtr->sceneManager.HasEntity(jointEntity))
        {
          std::string childLinkName =
              this->dataPtr->entityJoints[jointEntity].ChildLinkName();
          Entity childId =
              this->dataPtr->matchLinksWithEntities[model][childLinkName];

          std::string parentLinkName =
              this->dataPtr->entityJoints[jointEntity].ParentLinkName();
          Entity parentId =
              this->dataPtr->matchLinksWithEntities[model][parentLinkName];

          auto joint = this->dataPtr->entityJoints[jointEntity];

          auto vis = this->dataPtr->sceneManager.CreateJointVisual(
              jointEntity, joint, childId, parentId);
          this->dataPtr->viewingJoints[jointEntity] = true;

          // Update joint parent visual pose
          if (joint.Axis(1))
          {
            this->dataPtr->updateJointParentPoses.push_back(jointEntity);
          }
        }
      }
    }
  }

  // create new center of mass visuals
  {
    for (const auto &link : newCOMLinks)
    {
      // create a new id for the center of mass visual
      auto attempts = 100000u;
      for (auto i = 0u; i < attempts; ++i)
      {
        Entity id = std::numeric_limits<uint64_t>::max() - i;
        if (!this->dataPtr->sceneManager.HasEntity(id) &&
            !this->dataPtr->viewingCOM[link])
        {
          rendering::VisualPtr inrVisual =
            this->dataPtr->sceneManager.CreateCOMVisual(
              id, this->dataPtr->entityInertials[link], link);
          this->dataPtr->viewingCOM[link] = true;
          this->dataPtr->linkToCOMVisuals[link] = id;
          break;
        }
      }
    }
  }

  // create new wireframe visuals
  {
    for (const auto &link : newWireframeVisualLinks)
    {
      std::vector<Entity> visEntities =
          this->dataPtr->linkToVisualEntities[link];

      for (const auto &visEntity : visEntities)
      {
        if (!this->dataPtr->viewingWireframes[visEntity])
        {
          auto vis = this->dataPtr->sceneManager.VisualById(visEntity);
          vis->SetWireframe(true);
          this->dataPtr->viewingWireframes[visEntity] = true;
        }
      }
    }
  }

  // create new collision visuals
  {
    for (const auto &link : newCollisionLinks)
    {
      std::vector<Entity> colEntities =
          this->dataPtr->linkToCollisionEntities[link];

      for (const auto &colEntity : colEntities)
      {
        if (!this->dataPtr->sceneManager.HasEntity(colEntity))
        {
          auto vis = this->dataPtr->sceneManager.CreateCollision(colEntity,
              this->dataPtr->entityCollisions[colEntity], link);
          this->dataPtr->viewingCollisions[colEntity] = true;

          // add geometry material to originalEmissive map
          for (auto g = 0u; g < vis->GeometryCount(); ++g)
          {
            auto geom = vis->GeometryByIndex(g);

            // Geometry material
            auto geomMat = geom->Material();
            if (nullptr == geomMat)
              continue;

            if (this->dataPtr->originalEmissive.find(geom->Name()) ==
                this->dataPtr->originalEmissive.end())
            {
              this->dataPtr->originalEmissive[geom->Name()] =
                  geomMat->Emissive();
            }
          }
        }
      }
    }
  }

  this->dataPtr->UpdateThermalCamera(thermalCameraData);
}

//////////////////////////////////////////////////
void RenderUtilPrivate::CreateRenderingEntities(
    const EntityComponentManager &_ecm, const UpdateInfo &_info)
{
  IGN_PROFILE("RenderUtilPrivate::CreateRenderingEntities");

  // Treat all pre-existent entities as new at startup
  // TODO(anyone) Combine the two CreateEntities functions below to reduce
  // duplicate code
  if (!this->initialized)
  {
    this->CreateEntitiesFirstUpdate(_ecm, _info);
    this->initialized = true;
  }
  else
  {
    this->CreateEntitiesRuntime(_ecm, _info);
  }
}

//////////////////////////////////////////////////
void RenderUtilPrivate::AddNewSensor(const EntityComponentManager &_ecm,
    Entity _entity, const sdf::Sensor &_sdfData, Entity _parent,
    const std::string &_topicSuffix)
{
  sdf::Sensor sdfDataCopy(_sdfData);
  std::string sensorScopedName =
      removeParentScope(scopedName(_entity, _ecm, "::", false), "::");
  sdfDataCopy.SetName(sensorScopedName);
  // check topic
  if (sdfDataCopy.Topic().empty())
  {
    sdfDataCopy.SetTopic(scopedName(_entity, _ecm) + _topicSuffix);
  }
  this->newSensors.push_back(
      std::make_tuple(_entity, std::move(sdfDataCopy), _parent));
  this->sensorEntities.insert(_entity);
}

//////////////////////////////////////////////////
void RenderUtilPrivate::CreateEntitiesFirstUpdate(
    const EntityComponentManager &_ecm, const UpdateInfo &_info)
{
  const std::string cameraSuffix{"/image"};
  const std::string depthCameraSuffix{"/depth_image"};
  const std::string rgbdCameraSuffix{""};
  const std::string thermalCameraSuffix{"/image"};
  const std::string gpuLidarSuffix{"/scan"};
  const std::string segmentationCameraSuffix{"/segmentation"};

  // Get all the new worlds
  // TODO(anyone) Only one scene is supported for now
  // extend the sensor system to support mutliple scenes in the future
  _ecm.Each<components::World, components::Scene>(
      [&](const Entity & _entity,
        const components::World *,
        const components::Scene *_scene)->bool
      {
        this->sceneManager.SetWorldId(_entity);
        const sdf::Scene &sceneSdf = _scene->Data();
        this->newScenes.push_back(sceneSdf);
        return true;
      });


  _ecm.Each<components::Model, components::Name, components::Pose,
            components::ParentEntity>(
      [&](const Entity &_entity,
          const components::Model *,
          const components::Name *_name,
          const components::Pose *_pose,
          const components::ParentEntity *_parent)->bool
      {
        sdf::Model model;
        model.SetName(_name->Data());
        model.SetRawPose(_pose->Data());
        this->newModels.push_back(std::make_tuple(_entity, model,
            _parent->Data(), _info.iterations));
        this->modelToModelEntities[_parent->Data()].push_back(_entity);
        return true;
      });

  _ecm.Each<components::Link, components::Name, components::Pose,
            components::ParentEntity>(
      [&](const Entity &_entity,
          const components::Link *,
          const components::Name *_name,
          const components::Pose *_pose,
          const components::ParentEntity *_parent)->bool
      {
        sdf::Link link;
        link.SetName(_name->Data());
        link.SetRawPose(_pose->Data());
        this->newLinks.push_back(
            std::make_tuple(_entity, link, _parent->Data()));
        // used for collsions
        this->modelToLinkEntities[_parent->Data()].push_back(_entity);
        // used for joints
        this->matchLinksWithEntities[_parent->Data()][_name->Data()] =
            _entity;
        return true;
      });

  // visuals
  _ecm.Each<components::Visual, components::Name, components::Pose,
            components::Geometry,
            components::CastShadows,
            components::Transparency,
            components::VisibilityFlags,
            components::ParentEntity>(
      [&](const Entity &_entity,
          const components::Visual *,
          const components::Name *_name,
          const components::Pose *_pose,
          const components::Geometry *_geom,
          const components::CastShadows *_castShadows,
          const components::Transparency *_transparency,
          const components::VisibilityFlags *_visibilityFlags,
          const components::ParentEntity *_parent)->bool
      {
        sdf::Visual visual;
        visual.SetName(_name->Data());
        visual.SetRawPose(_pose->Data());
        visual.SetGeom(_geom->Data());
        visual.SetCastShadows(_castShadows->Data());
        visual.SetTransparency(_transparency->Data());
        visual.SetVisibilityFlags(_visibilityFlags->Data());

        // Optional components
        auto material = _ecm.Component<components::Material>(_entity);
        if (material != nullptr)
        {
          visual.SetMaterial(material->Data());
        }

        auto laserRetro = _ecm.Component<components::LaserRetro>(_entity);
        if (laserRetro != nullptr)
        {
          visual.SetLaserRetro(laserRetro->Data());
        }

        // set label
        auto label = _ecm.Component<components::SemanticLabel>(_entity);
        if (label != nullptr)
        {
          this->entityLabel[_entity] = label->Data();
        }

        if (auto temp = _ecm.Component<components::Temperature>(_entity))
        {
          // get the uniform temperature for the entity
          this->entityTemp[_entity] = std::make_tuple
              <float, float, std::string>(temp->Data().Kelvin(), 0.0, "");
        }
        else
        {
          // entity doesn't have a uniform temperature. Check if it has
          // a heat signature with an associated temperature range
          auto heatSignature =
            _ecm.Component<components::SourceFilePath>(_entity);
          auto tempRange =
             _ecm.Component<components::TemperatureRange>(_entity);
          if (heatSignature && tempRange)
          {
            this->entityTemp[_entity] =
              std::make_tuple<float, float, std::string>(
                  tempRange->Data().min.Kelvin(),
                  tempRange->Data().max.Kelvin(),
                  std::string(heatSignature->Data()));
          }
        }

        this->newVisuals.push_back(
            std::make_tuple(_entity, visual, _parent->Data()));

        this->linkToVisualEntities[_parent->Data()].push_back(_entity);
        return true;
      });

  // actors
  _ecm.Each<components::Actor, components::Name, components::ParentEntity>(
      [&](const Entity &_entity,
          const components::Actor *_actor,
          const components::Name *_name,
          const components::ParentEntity *_parent) -> bool
      {
        this->newActors.push_back(std::make_tuple(_entity, _actor->Data(),
            _name->Data(), _parent->Data()));

        // set label
        auto label = _ecm.Component<components::SemanticLabel>(_entity);
        if (label != nullptr)
        {
          this->entityLabel[_entity] = label->Data();
        }

        return true;
      });

  // lights
  _ecm.Each<components::Light, components::Name, components::ParentEntity>(
      [&](const Entity &_entity,
          const components::Light *_light,
          const components::Name *_name,
          const components::ParentEntity *_parent) -> bool
      {
        this->newLights.push_back(std::make_tuple(_entity, _light->Data(),
              _name->Data(), _parent->Data()));
        return true;
      });

  // inertials
  _ecm.Each<components::Inertial, components::Pose>(
      [&](const Entity &_entity,
          const components::Inertial *_inrElement,
          const components::Pose *) -> bool
      {
        this->entityInertials[_entity] = _inrElement->Data();
        return true;
      });

  // collisions
  _ecm.Each<components::Collision, components::Name, components::Pose,
            components::Geometry, components::CollisionElement,
            components::ParentEntity>(
      [&](const Entity &_entity,
          const components::Collision *,
          const components::Name *,
          const components::Pose *,
          const components::Geometry *,
          const components::CollisionElement *_collElement,
          const components::ParentEntity *_parent) -> bool
      {
        this->entityCollisions[_entity] = _collElement->Data();
        this->linkToCollisionEntities[_parent->Data()].push_back(_entity);
        return true;
      });

  // joints
  _ecm.Each<components::Joint, components::Name, components::JointType,
              components::Pose, components::ParentEntity,
              components::ParentLinkName, components::ChildLinkName>(
      [&](const Entity &_entity,
          const components::Joint * /* _joint */,
          const components::Name *_name,
          const components::JointType *_jointType,
          const components::Pose *_pose,
          const components::ParentEntity *_parentModel,
          const components::ParentLinkName *_parentLinkName,
          const components::ChildLinkName *_childLinkName) -> bool
      {
        sdf::Joint joint;
        joint.SetName(_name->Data());
        joint.SetType(_jointType->Data());
        joint.SetRawPose(_pose->Data());

        joint.SetParentLinkName(_parentLinkName->Data());
        joint.SetChildLinkName(_childLinkName->Data());

        auto jointAxis = _ecm.Component<components::JointAxis>(_entity);
        auto jointAxis2 = _ecm.Component<components::JointAxis2>(_entity);

        if (jointAxis)
        {
          joint.SetAxis(0, jointAxis->Data());
        }
        if (jointAxis2)
        {
          joint.SetAxis(1, jointAxis2->Data());
        }

        this->entityJoints[_entity] = joint;
        this->modelToJointEntities[_parentModel->Data()].push_back(_entity);
        return true;
      });

  // particle emitters
  _ecm.Each<components::ParticleEmitter, components::ParentEntity>(
      [&](const Entity &_entity,
          const components::ParticleEmitter *_emitter,
          const components::ParentEntity *_parent) -> bool
      {
        this->newParticleEmitters.push_back(
            std::make_tuple(_entity, _emitter->Data(), _parent->Data()));
        return true;
      });

  if (this->enableSensors)
  {
    // Create cameras
    _ecm.Each<components::Camera, components::ParentEntity>(
      [&](const Entity &_entity,
          const components::Camera *_camera,
          const components::ParentEntity *_parent)->bool
        {
          this->AddNewSensor(_ecm, _entity, _camera->Data(), _parent->Data(),
                       cameraSuffix);
          return true;
        });

    // Create depth cameras
    _ecm.Each<components::DepthCamera, components::ParentEntity>(
      [&](const Entity &_entity,
          const components::DepthCamera *_depthCamera,
          const components::ParentEntity *_parent)->bool
        {
          this->AddNewSensor(_ecm, _entity, _depthCamera->Data(),
              _parent->Data(), depthCameraSuffix);
          return true;
        });

    // Create rgbd cameras
    _ecm.Each<components::RgbdCamera, components::ParentEntity>(
      [&](const Entity &_entity,
          const components::RgbdCamera *_rgbdCamera,
          const components::ParentEntity *_parent)->bool
        {
          this->AddNewSensor(_ecm, _entity, _rgbdCamera->Data(),
              _parent->Data(), rgbdCameraSuffix);
          return true;
        });

    // Create gpu lidar
    _ecm.Each<components::GpuLidar, components::ParentEntity>(
      [&](const Entity &_entity,
          const components::GpuLidar *_gpuLidar,
          const components::ParentEntity *_parent)->bool
        {
          this->AddNewSensor(_ecm, _entity, _gpuLidar->Data(), _parent->Data(),
                       gpuLidarSuffix);
          return true;
        });

    // Create thermal camera
    _ecm.Each<components::ThermalCamera, components::ParentEntity>(
      [&](const Entity &_entity,
          const components::ThermalCamera *_thermalCamera,
          const components::ParentEntity *_parent)->bool
        {
          this->AddNewSensor(_ecm, _entity, _thermalCamera->Data(),
              _parent->Data(), thermalCameraSuffix);
          return true;
        });

    // Create segmentation cameras
    _ecm.Each<components::SegmentationCamera, components::ParentEntity>(
      [&](const Entity &_entity,
          const components::SegmentationCamera *_segmentationCamera,
          const components::ParentEntity *_parent)->bool
        {
          this->AddNewSensor(_ecm, _entity, _segmentationCamera->Data(),
            _parent->Data(), segmentationCameraSuffix);
          return true;
        });
  }
}

//////////////////////////////////////////////////
void RenderUtilPrivate::CreateEntitiesRuntime(
    const EntityComponentManager &_ecm, const UpdateInfo &_info)
{
  const std::string cameraSuffix{"/image"};
  const std::string depthCameraSuffix{"/depth_image"};
  const std::string rgbdCameraSuffix{""};
  const std::string thermalCameraSuffix{"/image"};
  const std::string gpuLidarSuffix{"/scan"};
  const std::string segmentationCameraSuffix{"/segmentation"};

  // Get all the new worlds
  // TODO(anyone) Only one scene is supported for now
  // extend the sensor system to support mutliple scenes in the future
  _ecm.EachNew<components::World, components::Scene>(
      [&](const Entity & _entity,
        const components::World *,
        const components::Scene *_scene)->bool
      {
        this->sceneManager.SetWorldId(_entity);
        const sdf::Scene &sceneSdf = _scene->Data();
        this->newScenes.push_back(sceneSdf);
        return true;
      });

  _ecm.EachNew<components::Model, components::Name, components::Pose,
            components::ParentEntity>(
      [&](const Entity &_entity,
          const components::Model *,
          const components::Name *_name,
          const components::Pose *_pose,
          const components::ParentEntity *_parent)->bool
      {
        sdf::Model model;
        model.SetName(_name->Data());
        model.SetRawPose(_pose->Data());
        this->newModels.push_back(std::make_tuple(_entity, model,
            _parent->Data(), _info.iterations));
        this->modelToModelEntities[_parent->Data()].push_back(_entity);
        return true;
      });

  _ecm.EachNew<components::Link, components::Name, components::Pose,
            components::ParentEntity>(
      [&](const Entity &_entity,
          const components::Link *,
          const components::Name *_name,
          const components::Pose *_pose,
          const components::ParentEntity *_parent)->bool
      {
        sdf::Link link;
        link.SetName(_name->Data());
        link.SetRawPose(_pose->Data());
        this->newLinks.push_back(
            std::make_tuple(_entity, link, _parent->Data()));
        // used for collsions
        this->modelToLinkEntities[_parent->Data()].push_back(_entity);
        // used for joints
        this->matchLinksWithEntities[_parent->Data()][_name->Data()] =
            _entity;
        return true;
      });

  // visuals
  _ecm.EachNew<components::Visual, components::Name, components::Pose,
            components::Geometry,
            components::CastShadows,
            components::Transparency,
            components::VisibilityFlags,
            components::ParentEntity>(
      [&](const Entity &_entity,
          const components::Visual *,
          const components::Name *_name,
          const components::Pose *_pose,
          const components::Geometry *_geom,
          const components::CastShadows *_castShadows,
          const components::Transparency *_transparency,
          const components::VisibilityFlags *_visibilityFlags,
          const components::ParentEntity *_parent)->bool
      {
        sdf::Visual visual;
        visual.SetName(_name->Data());
        visual.SetRawPose(_pose->Data());
        visual.SetGeom(_geom->Data());
        visual.SetCastShadows(_castShadows->Data());
        visual.SetTransparency(_transparency->Data());
        visual.SetVisibilityFlags(_visibilityFlags->Data());

        // Optional components
        auto material = _ecm.Component<components::Material>(_entity);
        if (material != nullptr)
        {
          visual.SetMaterial(material->Data());
        }

        auto laserRetro = _ecm.Component<components::LaserRetro>(_entity);
        if (laserRetro != nullptr)
        {
          visual.SetLaserRetro(laserRetro->Data());
        }

        // set label
        auto label = _ecm.Component<components::SemanticLabel>(_entity);
        if (label != nullptr)
        {
          this->entityLabel[_entity] = label->Data();
        }

        if (auto temp = _ecm.Component<components::Temperature>(_entity))
        {
          // get the uniform temperature for the entity
          this->entityTemp[_entity] = std::make_tuple
              <float, float, std::string>(temp->Data().Kelvin(), 0.0, "");
        }
        else
        {
          // entity doesn't have a uniform temperature. Check if it has
          // a heat signature with an associated temperature range
          auto heatSignature =
            _ecm.Component<components::SourceFilePath>(_entity);
          auto tempRange =
             _ecm.Component<components::TemperatureRange>(_entity);
          if (heatSignature && tempRange)
          {
            this->entityTemp[_entity] =
              std::make_tuple<float, float, std::string>(
                  tempRange->Data().min.Kelvin(),
                  tempRange->Data().max.Kelvin(),
                  std::string(heatSignature->Data()));
          }
        }

        this->newVisuals.push_back(
            std::make_tuple(_entity, visual, _parent->Data()));

        this->linkToVisualEntities[_parent->Data()].push_back(_entity);
        return true;
      });

  // actors
  _ecm.EachNew<components::Actor, components::Name, components::ParentEntity>(
      [&](const Entity &_entity,
          const components::Actor *_actor,
          const components::Name *_name,
          const components::ParentEntity *_parent) -> bool
      {
        this->newActors.push_back(
            std::make_tuple(_entity, _actor->Data(), _name->Data(),
              _parent->Data()));

        // set label
        auto label = _ecm.Component<components::SemanticLabel>(_entity);
        if (label != nullptr)
        {
          this->entityLabel[_entity] = label->Data();
        }

        return true;
      });

  // lights
  _ecm.EachNew<components::Light, components::Name, components::ParentEntity>(
      [&](const Entity &_entity,
          const components::Light *_light,
          const components::Name *_name,
          const components::ParentEntity *_parent) -> bool
      {
        this->newLights.push_back(std::make_tuple(_entity, _light->Data(),
              _name->Data(), _parent->Data()));
        return true;
      });

  // inertials
  _ecm.EachNew<components::Inertial, components::Pose>(
      [&](const Entity &_entity,
          const components::Inertial *_inrElement,
          const components::Pose *) -> bool
      {
        this->entityInertials[_entity] = _inrElement->Data();
        return true;
      });

  // collisions
  _ecm.EachNew<components::Collision, components::Name, components::Pose,
            components::Geometry, components::CollisionElement,
            components::ParentEntity>(
      [&](const Entity &_entity,
          const components::Collision *,
          const components::Name *,
          const components::Pose *,
          const components::Geometry *,
          const components::CollisionElement *_collElement,
          const components::ParentEntity *_parent) -> bool
      {
        this->entityCollisions[_entity] = _collElement->Data();
        this->linkToCollisionEntities[_parent->Data()].push_back(_entity);
        return true;
      });

  // joints
  _ecm.EachNew<components::Joint, components::Name, components::JointType,
              components::Pose, components::ParentEntity,
              components::ParentLinkName, components::ChildLinkName>(
      [&](const Entity &_entity,
          const components::Joint * /* _joint */,
          const components::Name *_name,
          const components::JointType *_jointType,
          const components::Pose *_pose,
          const components::ParentEntity *_parentModel,
          const components::ParentLinkName *_parentLinkName,
          const components::ChildLinkName *_childLinkName) -> bool
      {
        sdf::Joint joint;
        joint.SetName(_name->Data());
        joint.SetType(_jointType->Data());
        joint.SetRawPose(_pose->Data());

        joint.SetParentLinkName(_parentLinkName->Data());
        joint.SetChildLinkName(_childLinkName->Data());

        auto jointAxis = _ecm.Component<components::JointAxis>(_entity);
        auto jointAxis2 = _ecm.Component<components::JointAxis2>(_entity);

        if (jointAxis)
        {
          joint.SetAxis(0, jointAxis->Data());
        }
        if (jointAxis2)
        {
          joint.SetAxis(1, jointAxis2->Data());
        }

        this->entityJoints[_entity] = joint;
        this->modelToJointEntities[_parentModel->Data()].push_back(_entity);
        return true;
      });

  // particle emitters
  _ecm.EachNew<components::ParticleEmitter, components::ParentEntity>(
      [&](const Entity &_entity,
          const components::ParticleEmitter *_emitter,
          const components::ParentEntity *_parent) -> bool
      {
        this->newParticleEmitters.push_back(
            std::make_tuple(_entity, _emitter->Data(), _parent->Data()));
        return true;
      });

  if (this->enableSensors)
  {
    // Create cameras
    _ecm.EachNew<components::Camera, components::ParentEntity>(
      [&](const Entity &_entity,
          const components::Camera *_camera,
          const components::ParentEntity *_parent)->bool
        {
          this->AddNewSensor(_ecm, _entity, _camera->Data(), _parent->Data(),
                       cameraSuffix);
          return true;
        });

    // Create depth cameras
    _ecm.EachNew<components::DepthCamera, components::ParentEntity>(
      [&](const Entity &_entity,
          const components::DepthCamera *_depthCamera,
          const components::ParentEntity *_parent)->bool
        {
          this->AddNewSensor(_ecm, _entity, _depthCamera->Data(),
              _parent->Data(), depthCameraSuffix);
          return true;
        });

    // Create RGBD cameras
    _ecm.EachNew<components::RgbdCamera, components::ParentEntity>(
      [&](const Entity &_entity,
          const components::RgbdCamera *_rgbdCamera,
          const components::ParentEntity *_parent)->bool
        {
          this->AddNewSensor(_ecm, _entity, _rgbdCamera->Data(),
              _parent->Data(), rgbdCameraSuffix);
          return true;
        });

    // Create gpu lidar
    _ecm.EachNew<components::GpuLidar, components::ParentEntity>(
      [&](const Entity &_entity,
          const components::GpuLidar *_gpuLidar,
          const components::ParentEntity *_parent)->bool
        {
          this->AddNewSensor(_ecm, _entity, _gpuLidar->Data(), _parent->Data(),
                       gpuLidarSuffix);
          return true;
        });

    // Create thermal camera
    _ecm.EachNew<components::ThermalCamera, components::ParentEntity>(
      [&](const Entity &_entity,
          const components::ThermalCamera *_thermalCamera,
          const components::ParentEntity *_parent)->bool
        {
          this->AddNewSensor(_ecm, _entity, _thermalCamera->Data(),
              _parent->Data(), thermalCameraSuffix);
          return true;
        });

    // Create segmentation cameras
    _ecm.EachNew<components::SegmentationCamera, components::ParentEntity>(
      [&](const Entity &_entity,
          const components::SegmentationCamera *_segmentationCamera,
          const components::ParentEntity *_parent)->bool
        {
          this->AddNewSensor(_ecm, _entity, _segmentationCamera->Data(),
            _parent->Data(), segmentationCameraSuffix);
          return true;
        });
  }
}

//////////////////////////////////////////////////
void RenderUtilPrivate::UpdateRenderingEntities(
    const EntityComponentManager &_ecm)
{
  IGN_PROFILE("RenderUtilPrivate::UpdateRenderingEntities");
  _ecm.Each<components::Model, components::Pose>(
      [&](const Entity &_entity,
        const components::Model *,
        const components::Pose *_pose)->bool
      {
        this->entityPoses[_entity] = _pose->Data();
        return true;
      });

  _ecm.Each<components::Link, components::Pose>(
      [&](const Entity &_entity,
        const components::Link *,
        const components::Pose *_pose)->bool
      {
        this->entityPoses[_entity] = _pose->Data();
        return true;
      });

  // visuals
  _ecm.Each<components::Visual, components::Pose >(
      [&](const Entity &_entity,
        const components::Visual *,
        const components::Pose *_pose)->bool
      {
        this->entityPoses[_entity] = _pose->Data();
        return true;
      });

  // actors
  _ecm.Each<components::Actor, components::Pose>(
      [&](const Entity &_entity,
        const components::Actor *,
        const components::Pose *_pose)->bool
      {
        // Trajectory origin
        this->entityPoses[_entity] = _pose->Data();

        auto animTimeComp = _ecm.Component<components::AnimationTime>(_entity);
        auto animNameComp = _ecm.Component<components::AnimationName>(_entity);

        // Animation time set through ECM so ign-rendering can calculate bone
        // transforms
        if (animTimeComp && animNameComp)
        {
          auto skel = this->sceneManager.ActorSkeletonById(_entity);
          if (nullptr != skel)
          {
            AnimationUpdateData animData;
            animData.loop = true;
            animData.followTrajectory = true;
            animData.animationName = animNameComp->Data();
            animData.time = animTimeComp->Data();
            animData.rootTransform = skel->RootNode()->Transform();
            animData.valid = true;
            this->actorAnimationData[_entity] = animData;
          }
        }
        // Bone poses calculated by ign-common
        else if (this->actorManualSkeletonUpdate)
        {
          this->actorTransforms[_entity] =
              this->sceneManager.ActorSkeletonTransformsAt(
              _entity, this->simTime);
        }
        // Trajectory info from SDF so ign-rendering can calculate bone poses
        else
        {
          auto animData =
            this->sceneManager.ActorAnimationAt(_entity, this->simTime);

          if (animData.valid)
          {
            this->actorAnimationData[_entity] = animData;
          }
        }

        // Trajectory pose set by other systems
        auto trajPoseComp = _ecm.Component<components::TrajectoryPose>(_entity);
        if (trajPoseComp)
          this->trajectoryPoses[_entity] = trajPoseComp->Data();
        return true;
      });

  // update lights
  _ecm.Each<components::Light, components::Pose>(
      [&](const Entity &_entity,
        const components::Light *,
        const components::Pose *_pose)->bool
      {
        this->entityPoses[_entity] = _pose->Data();
        return true;
      });

  // Update cameras
  _ecm.Each<components::Camera, components::Pose>(
      [&](const Entity &_entity,
        const components::Camera *,
        const components::Pose *_pose)->bool
      {
        this->entityPoses[_entity] = _pose->Data();
        return true;
      });

  // Update depth cameras
  _ecm.Each<components::DepthCamera, components::Pose>(
      [&](const Entity &_entity,
        const components::DepthCamera *,
        const components::Pose *_pose)->bool
      {
        this->entityPoses[_entity] = _pose->Data();
        return true;
      });

  // Update RGBD cameras
  _ecm.Each<components::RgbdCamera, components::Pose>(
      [&](const Entity &_entity,
        const components::RgbdCamera *,
        const components::Pose *_pose)->bool
      {
        this->entityPoses[_entity] = _pose->Data();
        return true;
      });

  // Update gpu_lidar
  _ecm.Each<components::GpuLidar, components::Pose>(
      [&](const Entity &_entity,
        const components::GpuLidar *,
        const components::Pose *_pose)->bool
      {
        this->entityPoses[_entity] = _pose->Data();
        return true;
      });

  // Update thermal cameras
  _ecm.Each<components::ThermalCamera, components::Pose>(
      [&](const Entity &_entity,
        const components::ThermalCamera *,
        const components::Pose *_pose)->bool
      {
        this->entityPoses[_entity] = _pose->Data();
        return true;
      });

  // Update segmentation cameras
  _ecm.Each<components::SegmentationCamera, components::Pose>(
      [&](const Entity &_entity,
        const components::SegmentationCamera *,
        const components::Pose *_pose)->bool
      {
        this->entityPoses[_entity] = _pose->Data();
        return true;
      });
}

//////////////////////////////////////////////////
void RenderUtilPrivate::RemoveRenderingEntities(
    const EntityComponentManager &_ecm, const UpdateInfo &_info)
{
  IGN_PROFILE("RenderUtilPrivate::RemoveRenderingEntities");
  _ecm.EachRemoved<components::Model>(
      [&](const Entity &_entity, const components::Model *)->bool
      {
        this->removeEntities[_entity] = _info.iterations;
        this->modelToLinkEntities.erase(_entity);
        this->modelToModelEntities.erase(_entity);
        this->matchLinksWithEntities.erase(_entity);
        return true;
      });

  _ecm.EachRemoved<components::Link>(
      [&](const Entity &_entity, const components::Link *)->bool
      {
        this->removeEntities[_entity] = _info.iterations;
        this->linkToVisualEntities.erase(_entity);
        this->linkToCollisionEntities.erase(_entity);

        if (this->linkToInertiaVisuals.find(_entity) !=
            this->linkToInertiaVisuals.end())
        {
          this->removeEntities[this->linkToInertiaVisuals[_entity]] =
            _info.iterations;
        }

        if (this->linkToCOMVisuals.find(_entity) !=
            this->linkToCOMVisuals.end())
        {
          this->removeEntities[this->linkToCOMVisuals[_entity]] =
            _info.iterations;
        }

        this->linkToInertiaVisuals.erase(_entity);
        this->viewingInertias.erase(_entity);
        this->linkToCOMVisuals.erase(_entity);
        this->viewingCOM.erase(_entity);
        this->entityInertials.erase(_entity);
        return true;
      });

  // visuals
  _ecm.EachRemoved<components::Visual>(
      [&](const Entity &_entity, const components::Visual *)->bool
      {
        this->removeEntities[_entity] = _info.iterations;
        return true;
      });

  // lights
  _ecm.EachRemoved<components::Light>(
      [&](const Entity &_entity, const components::Light *)->bool
      {
        this->removeEntities[_entity] = _info.iterations;
        this->removeEntities[matchLightWithVisuals[_entity]] =
          _info.iterations;
        matchLightWithVisuals.erase(_entity);
        return true;
      });

  // joints
  _ecm.EachRemoved<components::Joint>(
      [&](const Entity &_entity, const components::Joint *)->bool
      {
        this->removeEntities[_entity] = _info.iterations;
        this->entityJoints.erase(_entity);
        this->viewingJoints.erase(_entity);
        return true;
      });

  // particle emitters
  _ecm.EachRemoved<components::ParticleEmitter>(
      [&](const Entity &_entity, const components::ParticleEmitter *)->bool
      {
        this->removeEntities[_entity] = _info.iterations;
        return true;
      });

  // cameras
  _ecm.EachRemoved<components::Camera>(
    [&](const Entity &_entity, const components::Camera *)->bool
      {
        this->removeEntities[_entity] = _info.iterations;
        return true;
      });

  // depth cameras
  _ecm.EachRemoved<components::DepthCamera>(
    [&](const Entity &_entity, const components::DepthCamera *)->bool
      {
        this->removeEntities[_entity] = _info.iterations;
        return true;
      });

  // rgbd cameras
  _ecm.EachRemoved<components::RgbdCamera>(
    [&](const Entity &_entity, const components::RgbdCamera *)->bool
      {
        this->removeEntities[_entity] = _info.iterations;
        return true;
      });

  // gpu_lidars
  _ecm.EachRemoved<components::GpuLidar>(
    [&](const Entity &_entity, const components::GpuLidar *)->bool
      {
        this->removeEntities[_entity] = _info.iterations;
        return true;
      });

  // thermal cameras
  _ecm.EachRemoved<components::ThermalCamera>(
    [&](const Entity &_entity, const components::ThermalCamera *)->bool
      {
        this->removeEntities[_entity] = _info.iterations;
        return true;
      });

  // segmentation cameras
  _ecm.EachRemoved<components::SegmentationCamera>(
    [&](const Entity &_entity, const components::SegmentationCamera *)->bool
      {
        this->removeEntities[_entity] = _info.iterations;
        return true;
      });

  // collisions
  _ecm.EachRemoved<components::Collision>(
    [&](const Entity &_entity, const components::Collision *)->bool
      {
        this->removeEntities[_entity] = _info.iterations;
        this->viewingCollisions.erase(_entity);
        this->entityCollisions.erase(_entity);
        return true;
      });
}

/////////////////////////////////////////////////
void RenderUtil::SetHeadlessRendering(const bool &_headless)
{
  this->dataPtr->isHeadlessRendering = _headless;
}

/////////////////////////////////////////////////
bool RenderUtil::HeadlessRendering() const
{
  return this->dataPtr->isHeadlessRendering;
}

/////////////////////////////////////////////////
void RenderUtil::Init()
{
  // Already initialized
  if (nullptr != this->dataPtr->scene)
    return;

  ignition::common::SystemPaths pluginPath;
  pluginPath.SetPluginPathEnv(kRenderPluginPathEnv);
  rendering::setPluginPaths(pluginPath.PluginPaths());

  std::map<std::string, std::string> params;
  if (this->dataPtr->useCurrentGLContext)
    params["useCurrentGLContext"] = "1";
  if (this->dataPtr->isHeadlessRendering)
    params["headless"] = "1";
  params["winID"] = this->dataPtr->winID;
  this->dataPtr->engine = rendering::engine(this->dataPtr->engineName, params);
  if (!this->dataPtr->engine)
  {
    ignerr << "Engine [" << this->dataPtr->engineName << "] is not supported. "
           << "Loading OGRE2 instead." << std::endl;
    this->dataPtr->engine = rendering::engine("ogre2", params);
  }

  // Scene
  this->dataPtr->scene =
      this->dataPtr->engine->SceneByName(this->dataPtr->sceneName);
  if (!this->dataPtr->scene)
  {
    igndbg << "Create scene [" << this->dataPtr->sceneName << "]" << std::endl;
    this->dataPtr->scene =
        this->dataPtr->engine->CreateScene(this->dataPtr->sceneName);
    if (this->dataPtr->scene)
    {
      this->dataPtr->scene->SetAmbientLight(this->dataPtr->ambientLight);
      this->dataPtr->scene->SetBackgroundColor(this->dataPtr->backgroundColor);
      this->dataPtr->scene->SetSkyEnabled(this->dataPtr->skyEnabled);
    }
  }
  this->dataPtr->sceneManager.SetScene(this->dataPtr->scene);
  if (this->dataPtr->enableSensors)
    this->dataPtr->markerManager.SetTopic("/sensors/marker");
  this->dataPtr->markerManager.Init(this->dataPtr->scene);
}

/////////////////////////////////////////////////
void RenderUtil::SetBackgroundColor(const math::Color &_color)
{
  this->dataPtr->backgroundColor = _color;
}

/////////////////////////////////////////////////
void RenderUtil::SetAmbientLight(const math::Color &_ambient)
{
  this->dataPtr->ambientLight  = _ambient;
}

/////////////////////////////////////////////////
void RenderUtil::ShowGrid()
{
  if (!this->dataPtr->scene)
    return;

  rendering::VisualPtr root = this->dataPtr->scene->RootVisual();

  // create gray material
  rendering::MaterialPtr gray = this->dataPtr->scene->CreateMaterial();
  gray->SetAmbient(0.7, 0.7, 0.7);
  gray->SetDiffuse(0.7, 0.7, 0.7);
  gray->SetSpecular(0.7, 0.7, 0.7);

  // create grid visual
  rendering::VisualPtr visual = this->dataPtr->scene->CreateVisual();
  rendering::GridPtr gridGeom = this->dataPtr->scene->CreateGrid();
  if (!gridGeom)
  {
    ignwarn << "Failed to create grid for scene ["
      << this->dataPtr->scene->Name() << "] on engine ["
        << this->dataPtr->scene->Engine()->Name() << "]"
          << std::endl;
    return;
  }
  gridGeom->SetCellCount(20);
  gridGeom->SetCellLength(1);
  gridGeom->SetVerticalCellCount(0);
  visual->AddGeometry(gridGeom);
  visual->SetLocalPosition(0, 0, 0.015);
  visual->SetMaterial(gray);
  root->AddChild(visual);
}

/////////////////////////////////////////////////
void RenderUtil::SetEngineName(const std::string &_name)
{
  this->dataPtr->engineName = _name;
}

/////////////////////////////////////////////////
std::string RenderUtil::EngineName() const
{
  return this->dataPtr->engineName;
}

/////////////////////////////////////////////////
void RenderUtil::SetSceneName(const std::string &_name)
{
  this->dataPtr->sceneName = _name;
}

/////////////////////////////////////////////////
void RenderUtil::SetScene(const rendering::ScenePtr &_scene)
{
  this->dataPtr->scene = _scene;
  this->dataPtr->sceneManager.SetScene(_scene);
  this->dataPtr->engine = _scene == nullptr ? nullptr : _scene->Engine();
}

/////////////////////////////////////////////////
std::string RenderUtil::SceneName() const
{
  return this->dataPtr->sceneName;
}

/////////////////////////////////////////////////
void RenderUtil::SetSkyEnabled(bool _enabled)
{
  this->dataPtr->skyEnabled = _enabled;
}

/////////////////////////////////////////////////
void RenderUtil::SetUseCurrentGLContext(bool _enable)
{
  this->dataPtr->useCurrentGLContext = _enable;
}

/////////////////////////////////////////////////
void RenderUtil::SetWinID(const std::string &_winID)
{
  this->dataPtr->winID = _winID;
}

/////////////////////////////////////////////////
void RenderUtil::SetEnableSensors(bool _enable,
    std::function<std::string(const gazebo::Entity &, const sdf::Sensor &,
      const std::string &)> _createSensorCb)
{
  this->dataPtr->enableSensors = _enable;
  this->dataPtr->createSensorCb = std::move(_createSensorCb);
}

/////////////////////////////////////////////////
void RenderUtil::SetRemoveSensorCb(
    std::function<void(const gazebo::Entity &)> _removeSensorCb)
{
  this->dataPtr->removeSensorCb = std::move(_removeSensorCb);
}

/////////////////////////////////////////////////
SceneManager &RenderUtil::SceneManager()
{
  return this->dataPtr->sceneManager;
}

/////////////////////////////////////////////////
MarkerManager &RenderUtil::MarkerManager()
{
  return this->dataPtr->markerManager;
}

//////////////////////////////////////////////////
std::chrono::steady_clock::duration RenderUtil::SimTime() const
{
  std::lock_guard<std::mutex> lock(this->dataPtr->updateMutex);
  return this->dataPtr->simTime;
}

/////////////////////////////////////////////////
void RenderUtil::SetSelectedEntity(const rendering::NodePtr &_node)
{
  if (!_node)
    return;

  auto vis = std::dynamic_pointer_cast<rendering::Visual>(_node);
  Entity entityId = kNullEntity;

  if (vis)
    entityId = std::get<int>(vis->UserData("gazebo-entity"));

  if (entityId == kNullEntity)
    return;

  this->dataPtr->selectedEntities.push_back(entityId);
  this->dataPtr->HighlightNode(_node);
}

/////////////////////////////////////////////////
void RenderUtil::DeselectAllEntities()
{
  for (const auto &entity : this->dataPtr->selectedEntities)
  {
    auto node = this->dataPtr->sceneManager.NodeById(entity);
    this->dataPtr->LowlightNode(node);
  }
  this->dataPtr->selectedEntities.clear();
  this->dataPtr->originalEmissive.clear();
}

/////////////////////////////////////////////////
const std::vector<Entity> &RenderUtil::SelectedEntities() const
{
  return this->dataPtr->selectedEntities;
}

/////////////////////////////////////////////////
void RenderUtil::SetTransformActive(bool _active)
{
  this->dataPtr->transformActive = _active;
}

////////////////////////////////////////////////
void RenderUtilPrivate::UpdateVisualLabels(
  const std::unordered_map<Entity, int> &_entityLabel)
{
  // set visual label
  for (const auto &label : _entityLabel)
  {
    auto node = this->sceneManager.NodeById(label.first);
    if (!node)
      continue;

    auto visual = std::dynamic_pointer_cast<rendering::Visual>(node);
    if (!visual)
      continue;

    visual->SetUserData("label", label.second);
  }
}

////////////////////////////////////////////////
void RenderUtilPrivate::HighlightNode(const rendering::NodePtr &_node)
{
  if (!_node)
    return;
  auto vis = std::dynamic_pointer_cast<rendering::Visual>(_node);
  Entity entityId = kNullEntity;
  if (vis)
    entityId = std::get<int>(vis->UserData("gazebo-entity"));
  // If the entity is not found in the existing map, create a wire box
  auto wireBoxIt = this->wireBoxes.find(entityId);
  if (wireBoxIt == this->wireBoxes.end())
  {
    auto white = this->scene->Material("highlight_material");
    if (!white)
    {
      white = this->scene->CreateMaterial("highlight_material");
      white->SetAmbient(1.0, 1.0, 1.0);
      white->SetDiffuse(1.0, 1.0, 1.0);
      white->SetSpecular(1.0, 1.0, 1.0);
      white->SetEmissive(1.0, 1.0, 1.0);
    }

    auto aabb = vis->LocalBoundingBox();
    if (aabb == math::AxisAlignedBox())
    {
      // Infinite bounding box, skip highlighting this node.
      // This happens for Heightmaps, for example.
      return;
    }

    auto wireBox = this->scene->CreateWireBox();
    wireBox->SetBox(aabb);

    // Create visual and add wire box
    ignition::rendering::VisualPtr wireBoxVis =
      this->scene->CreateVisual();
    wireBoxVis->SetInheritScale(false);
    wireBoxVis->AddGeometry(wireBox);
    wireBoxVis->SetMaterial(white, false);
    wireBoxVis->SetUserData("gui-only", static_cast<bool>(true));
    vis->AddChild(wireBoxVis);

    // Add wire box to map for setting visibility
    this->wireBoxes.insert(
        std::pair<Entity, ignition::rendering::WireBoxPtr>(entityId, wireBox));
  }
  else
  {
    ignition::rendering::WireBoxPtr wireBox = wireBoxIt->second;
    ignition::math::AxisAlignedBox aabb = vis->LocalBoundingBox();
    wireBox->SetBox(aabb);
    auto visParent = wireBox->Parent();
    if (visParent)
      visParent->SetVisible(true);
  }
}

////////////////////////////////////////////////
void RenderUtilPrivate::LowlightNode(const rendering::NodePtr &_node)
{
  if (!_node)
    return;
  auto vis = std::dynamic_pointer_cast<rendering::Visual>(_node);
  Entity entityId = kNullEntity;
  if (vis)
    entityId = std::get<int>(vis->UserData("gazebo-entity"));
  if (this->wireBoxes.find(entityId) != this->wireBoxes.end())
  {
    ignition::rendering::WireBoxPtr wireBox =
      this->wireBoxes[entityId];
    auto visParent = wireBox->Parent();
    if (visParent)
      visParent->SetVisible(false);
  }
}

/////////////////////////////////////////////////
<<<<<<< HEAD
void RenderUtilPrivate::RemoveSensor(const Entity _entity)
{
  auto sensorEntityIt = this->sensorEntities.find(_entity);
  if (sensorEntityIt != this->sensorEntities.end())
  {
    if (this->removeSensorCb)
      this->removeSensorCb(_entity);
    this->sensorEntities.erase(sensorEntityIt);
  }
}

/////////////////////////////////////////////////
void RenderUtilPrivate::RemoveBoundingBox(const Entity _entity)
{
  auto wireBoxIt = this->wireBoxes.find(_entity);
  if (wireBoxIt != this->wireBoxes.end())
  {
    this->scene->DestroyVisual(wireBoxIt->second->Parent());
    this->wireBoxes.erase(wireBoxIt);
  }
}

/////////////////////////////////////////////////
void RenderUtilPrivate::UpdateLights(
    const std::unordered_map<Entity, msgs::Light> &_entityLights)
{
  IGN_PROFILE("RenderUtil::Update Lights");
  for (const auto &light : _entityLights)
  {
    auto node = this->sceneManager.NodeById(light.first);
    if (!node)
      continue;
    auto l = std::dynamic_pointer_cast<rendering::Light>(node);
    if (l)
    {
      if (light.second.has_diffuse())
      {
        if (l->DiffuseColor() != msgs::Convert(light.second.diffuse()))
          l->SetDiffuseColor(msgs::Convert(light.second.diffuse()));
      }
      if (light.second.has_specular())
      {
        if (l->SpecularColor() != msgs::Convert(light.second.specular()))
        {
          l->SetSpecularColor(msgs::Convert(light.second.specular()));
        }
      }
      if (!ignition::math::equal(
          l->AttenuationRange(),
          static_cast<double>(light.second.range())))
      {
        l->SetAttenuationRange(light.second.range());
      }
      if (!ignition::math::equal(
          l->AttenuationLinear(),
          static_cast<double>(light.second.attenuation_linear())))
      {
        l->SetAttenuationLinear(light.second.attenuation_linear());
      }
      if (!ignition::math::equal(
          l->AttenuationConstant(),
          static_cast<double>(light.second.attenuation_constant())))
      {
        l->SetAttenuationConstant(light.second.attenuation_constant());
      }
      if (!ignition::math::equal(
          l->AttenuationQuadratic(),
          static_cast<double>(light.second.attenuation_quadratic())))
      {
        l->SetAttenuationQuadratic(light.second.attenuation_quadratic());
      }
      if (l->CastShadows() != light.second.cast_shadows())
        l->SetCastShadows(light.second.cast_shadows());
      auto lDirectional =
        std::dynamic_pointer_cast<rendering::DirectionalLight>(node);
      if (lDirectional)
      {
        if (light.second.has_direction())
        {
          if (lDirectional->Direction() !=
              msgs::Convert(light.second.direction()))
          {
            lDirectional->SetDirection(
              msgs::Convert(light.second.direction()));
          }
        }
      }
      auto lSpotLight =
        std::dynamic_pointer_cast<rendering::SpotLight>(node);
      if (lSpotLight)
      {
        if (light.second.has_direction())
        {
          if (lSpotLight->Direction() !=
            msgs::Convert(light.second.direction()))
          {
            lSpotLight->SetDirection(
              msgs::Convert(light.second.direction()));
          }
        }
        if (lSpotLight->InnerAngle() != light.second.spot_inner_angle())
          lSpotLight->SetInnerAngle(light.second.spot_inner_angle());
        if (lSpotLight->OuterAngle() != light.second.spot_outer_angle())
          lSpotLight->SetOuterAngle(light.second.spot_outer_angle());
        if (!ignition::math::equal(
            lSpotLight->Falloff(),
            static_cast<double>(light.second.spot_falloff())))
        {
          lSpotLight->SetFalloff(light.second.spot_falloff());
        }
      }
    }
  }
}

/////////////////////////////////////////////////
void RenderUtilPrivate::UpdateThermalCamera(const std::unordered_map<Entity,
    std::tuple<double, components::TemperatureRangeInfo>> &_thermalCamData)
{
  for (const auto &thermal : _thermalCamData)
  {
    Entity id = thermal.first;
    rendering::ThermalCameraPtr camera =
        std::dynamic_pointer_cast<rendering::ThermalCamera>(
        this->sceneManager.NodeById(id));
    if (camera)
    {
      double resolution = std::get<0>(thermal.second);

      if (resolution > 0.0)
      {
        camera->SetLinearResolution(resolution);
      }
      else
      {
        ignwarn << "Unable to set thermal camera temperature linear resolution."
                << " Value must be greater than 0. Using the default value: "
                << camera->LinearResolution() << ". " << std::endl;
      }
      double minTemp = std::get<1>(thermal.second).min.Kelvin();
      double maxTemp = std::get<1>(thermal.second).max.Kelvin();
      if (maxTemp >= minTemp)
      {
        camera->SetMinTemperature(minTemp);
        camera->SetMaxTemperature(maxTemp);
      }
      else
      {
        ignwarn << "Unable to set thermal camera temperature range."
                << "Max temperature must be greater or equal to min. "
                << "Using the default values : [" << camera->MinTemperature()
                << ", " << camera->MaxTemperature() << "]." << std::endl;
      }
    }
  }
}

/////////////////////////////////////////////////
void RenderUtilPrivate::UpdateAnimation(const std::unordered_map<Entity,
    AnimationUpdateData> &_actorAnimationData,
    const std::unordered_map<Entity, math::Pose3d> &_entityPoses,
    const std::unordered_map<Entity, math::Pose3d> &_trajectoryPoses)
{
  for (auto &it : _actorAnimationData)
  {
    auto actorMesh = this->sceneManager.ActorMeshById(it.first);
    auto actorVisual = this->sceneManager.NodeById(it.first);
    auto actorSkel = this->sceneManager.ActorSkeletonById(
        it.first);
    if (!actorMesh || !actorVisual || !actorSkel)
    {
      ignerr << "Actor with Entity ID '" << it.first << "'. not found. "
             << "Skipping skeleton animation update." << std::endl;
      continue;
    }

    const AnimationUpdateData &animData = it.second;
    if (!animData.valid)
    {
      ignerr << "invalid animation update data" << std::endl;
      continue;
    }
    // Enable skeleton animation
    if (!actorMesh->SkeletonAnimationEnabled(animData.animationName))
    {
      // disable all animations for this actor
      for (unsigned int i = 0; i < actorSkel->AnimationCount(); ++i)
      {
        actorMesh->SetSkeletonAnimationEnabled(
            actorSkel->Animation(i)->Name(), false, false, 0.0);
      }

      // enable requested animation
      actorMesh->SetSkeletonAnimationEnabled(
          animData.animationName, true, animData.loop);

      // Set skeleton root node weight to zero so it is not affected by
      // the animation being played. This is needed if trajectory animation
      // is enabled. We need to let the trajectory animation set the
      // position of the actor instead
      common::SkeletonPtr skeleton =
          this->sceneManager.ActorSkeletonById(it.first);
      if (skeleton)
      {
        float rootBoneWeight = (animData.followTrajectory) ? 0.0 : 1.0;
        std::unordered_map<std::string, float> weights;
        weights[skeleton->RootNode()->Name()] = rootBoneWeight;
        actorMesh->SetSkeletonWeights(weights);
      }
    }
    // Update skeleton animation by setting animation time.
    // Note that animation time is different from sim time. An actor can
    // have multiple animations. Animation time is associated with
    // current animation that is being played. It is also adjusted if
    // interpotate_x is enabled.
    actorMesh->UpdateSkeletonAnimation(animData.time);

    // manually update root transform in order to sync with trajectory
    // animation
    if (animData.followTrajectory)
    {
      common::SkeletonPtr skeleton =
          this->sceneManager.ActorSkeletonById(it.first);
      std::map<std::string, math::Matrix4d> rootTf;
      rootTf[skeleton->RootNode()->Name()] = animData.rootTransform;
      actorMesh->SetSkeletonLocalTransforms(rootTf);
    }

    // update actor trajectory animation
    math::Pose3d globalPose;
    auto entityPosesIt = _entityPoses.find(it.first);
    if (entityPosesIt != _entityPoses.end())
    {
      globalPose = entityPosesIt->second;
    }

    math::Pose3d trajPose;
    // Trajectory from the ECS
    auto trajectoryPosesIt = _trajectoryPoses.find(it.first);
    if (trajectoryPosesIt != _trajectoryPoses.end())
    {
      trajPose = trajectoryPosesIt->second;
    }
    else
    {
      // trajectory from sdf script
      common::PoseKeyFrame poseFrame(0.0);
      if (animData.followTrajectory)
        animData.trajectory.Waypoints()->InterpolatedKeyFrame(poseFrame);
      trajPose.Pos() = poseFrame.Translation();
      trajPose.Rot() = poseFrame.Rotation();
    }

    actorVisual->SetLocalPose(trajPose + globalPose);
  }
}

/////////////////////////////////////////////////
std::vector<Entity> RenderUtil::FindChildLinks(const Entity &_entity)
{
  std::vector<Entity> links;

  if (this->dataPtr->modelToLinkEntities.find(_entity) !=
           this->dataPtr->modelToLinkEntities.end())
  {
    links.insert(links.end(),
        this->dataPtr->modelToLinkEntities[_entity].begin(),
        this->dataPtr->modelToLinkEntities[_entity].end());
  }

  if (this->dataPtr->modelToModelEntities.find(_entity) !=
      this->dataPtr->modelToModelEntities.end())
  {
    std::stack<Entity> modelStack;
    modelStack.push(_entity);

    std::vector<Entity> childModels;
    while (!modelStack.empty())
    {
      Entity model = modelStack.top();
      modelStack.pop();

      links.insert(links.end(),
          this->dataPtr->modelToLinkEntities[model].begin(),
          this->dataPtr->modelToLinkEntities[model].end());

      childModels = this->dataPtr->modelToModelEntities[model];
      for (const auto &childModel : childModels)
      {
        modelStack.push(childModel);
      }
    }
  }

  return links;
}

/////////////////////////////////////////////////
void RenderUtil::HideWireboxes(const Entity &_entity)
{
  auto wireBoxIt = this->dataPtr->wireBoxes.find(_entity);
  if (wireBoxIt != this->dataPtr->wireBoxes.end())
  {
    ignition::rendering::WireBoxPtr wireBox = wireBoxIt->second;
    auto visParent = wireBox->Parent();
    if (visParent)
      visParent->SetVisible(false);
  }
}

/////////////////////////////////////////////////
void RenderUtil::ViewInertia(const Entity &_entity)
{
  std::vector<Entity> inertiaLinks = std::move(this->FindChildLinks(_entity));

  // check if _entity has an inertial component (_entity is a link)
  if (this->dataPtr->entityInertials.find(_entity) !=
      this->dataPtr->entityInertials.end())
    inertiaLinks.push_back(_entity);

  // create and/or toggle inertia visuals
  bool showInertia, showInertiaInit = false;
  // first loop looks for new inertias
  for (const auto &inertiaLink : inertiaLinks)
  {
    if (this->dataPtr->viewingInertias.find(inertiaLink) ==
        this->dataPtr->viewingInertias.end())
    {
      this->dataPtr->newInertias.push_back(_entity);
      showInertiaInit = showInertia = true;
    }
  }

  // second loop toggles already created inertias
  for (const auto &inertiaLink : inertiaLinks)
  {
    if (this->dataPtr->viewingInertias.find(inertiaLink) ==
        this->dataPtr->viewingInertias.end())
      continue;

    // when viewing multiple inertias (e.g. _entity is a model),
    // boolean for view inertias is based on first inrEntity in list
    if (!showInertiaInit)
    {
      showInertia = !this->dataPtr->viewingInertias[inertiaLink];
      showInertiaInit = true;
    }

    Entity inertiaVisualId = this->dataPtr->linkToInertiaVisuals[inertiaLink];
    rendering::VisualPtr inertiaVisual =
        this->dataPtr->sceneManager.VisualById(inertiaVisualId);
    if (inertiaVisual == nullptr)
    {
      ignerr << "Could not find inertia visual for entity [" << inertiaLink
             << "]" << std::endl;
      continue;
    }

    this->dataPtr->viewingInertias[inertiaLink] = showInertia;
    inertiaVisual->SetVisible(showInertia);

    if (showInertia)
    {
      // turn off wireboxes for inertia visual entity
      this->HideWireboxes(inertiaVisualId);
    }
  }
}

/////////////////////////////////////////////////
void RenderUtil::ViewCOM(const Entity &_entity)
{
  std::vector<Entity> inertiaLinks = std::move(this->FindChildLinks(_entity));

  // check if _entity has an inertial component (_entity is a link)
  if (this->dataPtr->entityInertials.find(_entity) !=
      this->dataPtr->entityInertials.end())
    inertiaLinks.push_back(_entity);

  // create and/or toggle center of mass visuals
  bool showCOM, showCOMInit = false;
  // first loop looks for new center of mass visuals
  for (const auto &inertiaLink : inertiaLinks)
  {
    if (this->dataPtr->viewingCOM.find(inertiaLink) ==
        this->dataPtr->viewingCOM.end())
    {
      this->dataPtr->newCOMVisuals.push_back(_entity);
      showCOMInit = showCOM = true;
    }
  }

  // second loop toggles already created center of mass visuals
  for (const auto &inertiaLink : inertiaLinks)
  {
    if (this->dataPtr->viewingCOM.find(inertiaLink) ==
        this->dataPtr->viewingCOM.end())
      continue;

    // when viewing multiple center of mass visuals (e.g. _entity is a model),
    // boolean for view center of mass is based on first inertiaEntity in list
    if (!showCOMInit)
    {
      showCOM = !this->dataPtr->viewingCOM[inertiaLink];
      showCOMInit = true;
    }

    Entity comVisualId = this->dataPtr->linkToCOMVisuals[inertiaLink];
    rendering::VisualPtr comVisual =
        this->dataPtr->sceneManager.VisualById(comVisualId);
    if (comVisual == nullptr)
    {
      ignerr << "Could not find center of mass visual for entity ["
             << inertiaLink
             << "]" << std::endl;
      continue;
    }

    this->dataPtr->viewingCOM[inertiaLink] = showCOM;
    comVisual->SetVisible(showCOM);

    if (showCOM)
    {
      // turn off wireboxes for CoM visual entity
      this->HideWireboxes(comVisualId);
    }
  }
}

/////////////////////////////////////////////////
void RenderUtil::ViewJoints(const Entity &_entity)
{
  std::vector<Entity> jointEntities;
  if (this->dataPtr->modelToJointEntities.find(_entity) !=
           this->dataPtr->modelToJointEntities.end())
  {
    jointEntities.insert(jointEntities.end(),
        this->dataPtr->modelToJointEntities[_entity].begin(),
        this->dataPtr->modelToJointEntities[_entity].end());
  }

  if (this->dataPtr->modelToModelEntities.find(_entity) !=
      this->dataPtr->modelToModelEntities.end())
  {
    std::stack<Entity> modelStack;
    modelStack.push(_entity);

    std::vector<Entity> childModels;
    while (!modelStack.empty())
    {
      Entity model = modelStack.top();
      modelStack.pop();

      jointEntities.insert(jointEntities.end(),
          this->dataPtr->modelToJointEntities[model].begin(),
          this->dataPtr->modelToJointEntities[model].end());

      childModels = this->dataPtr->modelToModelEntities[model];
      for (const auto &childModel : childModels)
      {
        modelStack.push(childModel);
      }
    }
  }

  // Toggle joints
  bool showJoint, showJointInit = false;

  // first loop looks for new joints
  for (const auto &jointEntity : jointEntities)
  {
    if (this->dataPtr->viewingJoints.find(jointEntity) ==
        this->dataPtr->viewingJoints.end())
    {
      this->dataPtr->newJoints.push_back(_entity);
      showJointInit = showJoint = true;
    }
  }

  // second loop toggles joints
  for (const auto &jointEntity : jointEntities)
  {
    if (this->dataPtr->viewingJoints.find(jointEntity) ==
        this->dataPtr->viewingJoints.end())
      continue;

    // when viewing multiple joints (e.g. _entity is a model),
    // boolean for view joints is based on first jointEntity in list
    if (!showJointInit)
    {
      showJoint = !this->dataPtr->viewingJoints[jointEntity];
      showJointInit = true;
    }

    rendering::VisualPtr jointVisual =
        this->dataPtr->sceneManager.VisualById(jointEntity);
    if (jointVisual == nullptr)
    {
      ignerr << "Could not find visual for entity [" << jointEntity
             << "]" << std::endl;
      continue;
    }

    this->dataPtr->viewingJoints[jointEntity] = showJoint;
    jointVisual->SetVisible(showJoint);

    if (showJoint)
    {
      // turn off wireboxes for joint visual entity
      this->HideWireboxes(jointEntity);
    }
  }
}

/////////////////////////////////////////////////
void RenderUtil::ViewTransparent(const Entity &_entity)
{
  std::vector<Entity> visEntities;

  if (this->dataPtr->linkToVisualEntities.find(_entity) !=
      this->dataPtr->linkToVisualEntities.end())
  {
    visEntities = this->dataPtr->linkToVisualEntities[_entity];
  }

  // Find all existing child links for this entity
  std::vector<Entity> links = std::move(this->FindChildLinks(_entity));

  for (const auto &link : links)
  {
    visEntities.insert(visEntities.end(),
        this->dataPtr->linkToVisualEntities[link].begin(),
        this->dataPtr->linkToVisualEntities[link].end());
  }

  // Toggle transparent mode
  bool showTransparent, showTransparentInit = false;

  // first loop looks for new transparent entities
  for (const auto &visEntity : visEntities)
  {
    if (this->dataPtr->viewingTransparent.find(visEntity) ==
        this->dataPtr->viewingTransparent.end())
    {
      this->dataPtr->newTransparentEntities.push_back(_entity);
      showTransparentInit = showTransparent = true;
    }
  }

  // second loop toggles transparent mode
  for (const auto &visEntity : visEntities)
  {
    if (this->dataPtr->viewingTransparent.find(visEntity) ==
        this->dataPtr->viewingTransparent.end())
      continue;

    // when viewing multiple transparent visuals (e.g. _entity is a model),
    // boolean for view as transparent is based on first visEntity in list
    if (!showTransparentInit)
    {
      showTransparent = !this->dataPtr->viewingTransparent[visEntity];
      showTransparentInit = true;
    }

    rendering::VisualPtr transparentVisual =
        this->dataPtr->sceneManager.VisualById(visEntity);
    if (transparentVisual == nullptr)
    {
      ignerr << "Could not find visual for entity [" << visEntity
             << "]" << std::endl;
      continue;
    }

    this->dataPtr->viewingTransparent[visEntity] = showTransparent;

    this->dataPtr->sceneManager.UpdateTransparency(transparentVisual,
              showTransparent);

    if (showTransparent)
    {
      // turn off wireboxes for visual entity
      this->HideWireboxes(visEntity);
    }
  }
}

/////////////////////////////////////////////////
void RenderUtil::ViewWireframes(const Entity &_entity)
{
  std::vector<Entity> visEntities;

  if (this->dataPtr->linkToVisualEntities.find(_entity) !=
      this->dataPtr->linkToVisualEntities.end())
  {
    visEntities = this->dataPtr->linkToVisualEntities[_entity];
  }

  // Find all existing child links for this entity
  std::vector<Entity> links = std::move(this->FindChildLinks(_entity));

  for (const auto &link : links)
  {
    visEntities.insert(visEntities.end(),
        this->dataPtr->linkToVisualEntities[link].begin(),
        this->dataPtr->linkToVisualEntities[link].end());
  }

  // Toggle wireframes
  bool showWireframe, showWireframeInit = false;

  // first loop looks for new wireframes
  for (const auto &visEntity : visEntities)
  {
    if (this->dataPtr->viewingWireframes.find(visEntity) ==
        this->dataPtr->viewingWireframes.end())
    {
      this->dataPtr->newWireframes.push_back(_entity);
      showWireframeInit = showWireframe = true;
    }
  }

  // second loop toggles wireframes
  for (const auto &visEntity : visEntities)
  {
    if (this->dataPtr->viewingWireframes.find(visEntity) ==
        this->dataPtr->viewingWireframes.end())
      continue;

    // when viewing multiple wireframes (e.g. _entity is a model),
    // boolean for view wireframe is based on first visEntity in list
    if (!showWireframeInit)
    {
      showWireframe = !this->dataPtr->viewingWireframes[visEntity];
      showWireframeInit = true;
    }

    rendering::VisualPtr wireframeVisual =
        this->dataPtr->sceneManager.VisualById(visEntity);
    if (wireframeVisual == nullptr)
    {
      ignerr << "Could not find visual for entity [" << visEntity
             << "]" << std::endl;
      continue;
    }

    this->dataPtr->viewingWireframes[visEntity] = showWireframe;
    wireframeVisual->SetWireframe(showWireframe);

    if (showWireframe)
    {
      // turn off wireboxes for visual entity
      this->HideWireboxes(visEntity);
    }
  }
=======
void RenderUtil::SetWireBoxScale(const Entity &_entityId,
    const math::Vector3d &_scale)
{
  /// \TODO(anyone) Consider to use this->dataPtr->sceneManager.NodeById()
  /// when WireBoxes are tracked in the scene manager.
  if (this->dataPtr->wireBoxes.find(_entityId) ==
          this->dataPtr->wireBoxes.end())
  {
    ignerr << "Trying to scale a wirebox with unknown id [" << _entityId
           << "]" << std::endl;
    return;
  }

  ignition::rendering::WireBoxPtr wireBox = this->dataPtr->wireBoxes[_entityId];
  if (!wireBox)
  {
    ignerr << "Null wirebox associated to id [" << _entityId
           << "]" << std::endl;
    return;
  }

  auto visParent = wireBox->Parent();
  if (!visParent)
  {
    ignerr << "Trying to scale a wirebox with null parent [" << _entityId
           << "]" << std::endl;
    return;
  }

  visParent->SetLocalScale(_scale);
>>>>>>> 1b2202ea
}

/////////////////////////////////////////////////
void RenderUtil::ViewCollisions(const Entity &_entity)
{
  std::vector<Entity> colEntities;

  if (this->dataPtr->linkToCollisionEntities.find(_entity) !=
      this->dataPtr->linkToCollisionEntities.end())
  {
    colEntities = this->dataPtr->linkToCollisionEntities[_entity];
  }

  // Find all existing child links for this entity
  std::vector<Entity> links = std::move(this->FindChildLinks(_entity));

  for (const auto &link : links)
  {
    colEntities.insert(colEntities.end(),
        this->dataPtr->linkToCollisionEntities[link].begin(),
        this->dataPtr->linkToCollisionEntities[link].end());
  }

  // create and/or toggle collision visuals
  bool showCol, showColInit = false;

  // first loop looks for new collisions
  for (const auto &colEntity : colEntities)
  {
    if (this->dataPtr->viewingCollisions.find(colEntity) ==
        this->dataPtr->viewingCollisions.end())
    {
      this->dataPtr->newCollisions.push_back(_entity);
      showColInit = showCol = true;
    }
  }

  // second loop toggles already created collisions
  for (const auto &colEntity : colEntities)
  {
    if (this->dataPtr->viewingCollisions.find(colEntity) ==
        this->dataPtr->viewingCollisions.end())
      continue;

    // when viewing multiple collisions (e.g. _entity is a model),
    // boolean for view collisions is based on first colEntity in list
    if (!showColInit)
    {
      showCol = !this->dataPtr->viewingCollisions[colEntity];
      showColInit = true;
    }

    rendering::VisualPtr colVisual =
        this->dataPtr->sceneManager.VisualById(colEntity);
    if (colVisual == nullptr)
    {
      ignerr << "Could not find collision visual for entity [" << colEntity
             << "]" << std::endl;
      continue;
    }

    this->dataPtr->viewingCollisions[colEntity] = showCol;
    colVisual->SetVisible(showCol);

    if (showCol)
    {
      this->HideWireboxes(colEntity);
    }
  }
}<|MERGE_RESOLUTION|>--- conflicted
+++ resolved
@@ -2712,7 +2712,39 @@
 }
 
 /////////////////////////////////////////////////
-<<<<<<< HEAD
+void RenderUtil::SetWireBoxScale(const Entity &_entityId,
+    const math::Vector3d &_scale)
+{
+  /// \TODO(anyone) Consider to use this->dataPtr->sceneManager.NodeById()
+  /// when WireBoxes are tracked in the scene manager.
+  if (this->dataPtr->wireBoxes.find(_entityId) ==
+          this->dataPtr->wireBoxes.end())
+  {
+    ignerr << "Trying to scale a wirebox with unknown id [" << _entityId
+           << "]" << std::endl;
+    return;
+  }
+
+  ignition::rendering::WireBoxPtr wireBox = this->dataPtr->wireBoxes[_entityId];
+  if (!wireBox)
+  {
+    ignerr << "Null wirebox associated to id [" << _entityId
+           << "]" << std::endl;
+    return;
+  }
+
+  auto visParent = wireBox->Parent();
+  if (!visParent)
+  {
+    ignerr << "Trying to scale a wirebox with null parent [" << _entityId
+           << "]" << std::endl;
+    return;
+  }
+
+  visParent->SetLocalScale(_scale);
+}
+
+/////////////////////////////////////////////////
 void RenderUtilPrivate::RemoveSensor(const Entity _entity)
 {
   auto sensorEntityIt = this->sensorEntities.find(_entity);
@@ -3367,38 +3399,6 @@
       this->HideWireboxes(visEntity);
     }
   }
-=======
-void RenderUtil::SetWireBoxScale(const Entity &_entityId,
-    const math::Vector3d &_scale)
-{
-  /// \TODO(anyone) Consider to use this->dataPtr->sceneManager.NodeById()
-  /// when WireBoxes are tracked in the scene manager.
-  if (this->dataPtr->wireBoxes.find(_entityId) ==
-          this->dataPtr->wireBoxes.end())
-  {
-    ignerr << "Trying to scale a wirebox with unknown id [" << _entityId
-           << "]" << std::endl;
-    return;
-  }
-
-  ignition::rendering::WireBoxPtr wireBox = this->dataPtr->wireBoxes[_entityId];
-  if (!wireBox)
-  {
-    ignerr << "Null wirebox associated to id [" << _entityId
-           << "]" << std::endl;
-    return;
-  }
-
-  auto visParent = wireBox->Parent();
-  if (!visParent)
-  {
-    ignerr << "Trying to scale a wirebox with null parent [" << _entityId
-           << "]" << std::endl;
-    return;
-  }
-
-  visParent->SetLocalScale(_scale);
->>>>>>> 1b2202ea
 }
 
 /////////////////////////////////////////////////
