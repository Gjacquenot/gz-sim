--- conflicted
+++ resolved
@@ -506,15 +506,10 @@
         // loop through levels and check for intersections
         // Add all levels with inersections to the levelsToLoad even if they
         // are currently active.
-        this->runner->entityCompMgr.Each<
-                components::Level,
-                components::Name,
-                components::Pose,
-                components::Geometry,
-                components::LevelBuffer >(
-            [&](const Entity &_entity,
-                const components::Level *,
-                const components::Name *_name,
+        this->runner->entityCompMgr.Each<components::Level, components::Pose,
+                                         components::Geometry,
+                                         components::LevelBuffer >(
+            [&](const Entity &_entity, const components::Level *,
                 const components::Pose *_pose,
                 const components::Geometry *_levelGeometry,
                 const components::LevelBuffer *_levelBuffer) -> bool
@@ -525,11 +520,7 @@
                 auto box = _levelGeometry->Data().BoxShape();
                 if (nullptr == box)
                 {
-<<<<<<< HEAD
-                  ignerr << "Level [" << _name->Data()
-=======
                   ignerr << "Level [" << _entity
->>>>>>> ca54c090
                          << "]'s geometry is not a box." << std::endl;
                   return true;
                 }
