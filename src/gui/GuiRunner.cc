--- conflicted
+++ resolved
@@ -194,17 +194,10 @@
     }
   }
   else if (_event->type() ==
-<<<<<<< HEAD
-      ignition::gazebo::gui::events::VisualPluginSdf::kType)
-  {
-    auto visualPluginEvent =
-      reinterpret_cast<gui::events::VisualPluginSdf *>(_event);
-=======
       ignition::gazebo::gui::events::VisualSdfPlugin::kType)
   {
     auto visualPluginEvent =
       reinterpret_cast<gui::events::VisualSdfPlugin *>(_event);
->>>>>>> f23935c3
     if (visualPluginEvent)
     {
       std::lock_guard<std::mutex> lock(this->dataPtr->systemLoadMutex);
