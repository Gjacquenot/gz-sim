/*
 * Copyright (C) 2019 Open Source Robotics Foundation
 *
 * Licensed under the Apache License, Version 2.0 (the "License");
 * you may not use this file except in compliance with the License.
 * You may obtain a copy of the License at
 *
 *     http://www.apache.org/licenses/LICENSE-2.0
 *
 * Unless required by applicable law or agreed to in writing, software
 * distributed under the License is distributed on an "AS IS" BASIS,
 * WITHOUT WARRANTIES OR CONDITIONS OF ANY KIND, either express or implied.
 * See the License for the specific language governing permissions and
 * limitations under the License.
 *
*/

#include <memory>
#include <utility>
#include <vector>

#include <ignition/common/Console.hh>
#include <ignition/common/Profiler.hh>
#include <ignition/fuel_tools/Interface.hh>
#include <ignition/gui/Application.hh>
#include <ignition/gui/GuiEvents.hh>
#include <ignition/gui/MainWindow.hh>
#include <ignition/msgs.hh>
#include <ignition/transport/Node.hh>

// Include all components so they have first-class support
#include "ignition/gazebo/components/components.hh"
#include "ignition/gazebo/Conversions.hh"
#include "ignition/gazebo/EntityComponentManager.hh"
<<<<<<< HEAD
=======
#include <ignition/gazebo/gui/GuiEvents.hh>
>>>>>>> eeb80cd1
#include "ignition/gazebo/gui/GuiSystem.hh"
#include "ignition/gazebo/SystemLoader.hh"

#include "GuiRunner.hh"

#include "GuiRunner.hh"

using namespace ignition;
using namespace gazebo;

// Register SerializedStepMap to the Qt meta type system so we can pass objects
// of this type in QMetaObject::invokeMethod
Q_DECLARE_METATYPE(msgs::SerializedStepMap)

/////////////////////////////////////////////////
class ignition::gazebo::GuiRunner::Implementation
{
  /// \brief Entity-component manager.
  public: gazebo::EntityComponentManager ecm;

  /// \brief Transport node.
  public: transport::Node node{};

  /// \brief Topic to request state
  public: std::string stateTopic;

  /// \brief Latest update info
  public: UpdateInfo updateInfo;

  /// \brief Flag used to end the updateThread.
  public: bool running{false};

  /// \brief Mutex to protect the plugin update.
  public: std::mutex updateMutex;

  /// \brief The plugin update thread..
  public: std::thread updateThread;

  /// \brief True if the initial state has been received and processed.
  public: bool receivedInitialState{false};

  /// \brief Name of WorldControl service
  public: std::string controlService;
<<<<<<< HEAD
=======

  /// \brief System loader for loading ign-gazebo systems
  public: std::unique_ptr<SystemLoader> systemLoader;

  /// \brief Mutex to protect systemLoader
  public: std::mutex systemLoadMutex;

  /// \brief Events containing visual plugins to load
  public: std::vector<std::pair<ignition::gazebo::Entity, sdf::ElementPtr>>
      visualPlugins;

  /// \brief Systems implementing PreUpdate
  public: std::vector<SystemPluginPtr> systems;

  /// \brief Systems implementing PreUpdate
  public: std::vector<ISystemPreUpdate *> systemsPreupdate;

  /// \brief Systems implementing Update
  public: std::vector<ISystemUpdate *> systemsUpdate;

  /// \brief Systems implementing PostUpdate
  public: std::vector<ISystemPostUpdate *> systemsPostupdate;

  /// \brief Manager of all events.
  public: EventManager eventMgr;
>>>>>>> eeb80cd1
};

/////////////////////////////////////////////////
GuiRunner::GuiRunner(const std::string &_worldName)
  : dataPtr(utils::MakeUniqueImpl<Implementation>())
{
  qRegisterMetaType<msgs::SerializedStepMap>();

  this->setProperty("worldName", QString::fromStdString(_worldName));

  // Allow for creation of entities on GUI side.
  // Note we have to start the entity id at an offset so it does not conflict
  // with the ones on the server. The log playback starts at max 64bit int / 2
  // On the gui side, we will start entity id at an offset of max 32bit int / 4
  // because currently many plugins cast entity ids to a 32 bit signed/unsigned
  // int.
  // todo(anyone) fix all gui plugins to use 64bit unsigned int for Entity ids
  // and add support for accepting uint64_t data in ign-rendering Node's
  // UserData object.
  // todo(anyone) address
  // https://github.com/ignitionrobotics/ign-gazebo/issues/1134
  // so that an offset is not required
  this->dataPtr->ecm.SetEntityCreateOffset(math::MAX_I32 / 2);

<<<<<<< HEAD
  auto win = gui::App()->findChild<ignition::gui::MainWindow *>();
=======
  auto win = ignition::gui::App()->findChild<ignition::gui::MainWindow *>();
>>>>>>> eeb80cd1
  auto winWorldNames = win->property("worldNames").toStringList();
  winWorldNames.append(QString::fromStdString(_worldName));
  win->setProperty("worldNames", winWorldNames);

  this->dataPtr->stateTopic = transport::TopicUtils::AsValidTopic("/world/" +
      _worldName + "/state");
  if (this->dataPtr->stateTopic.empty())
  {
    ignerr << "Failed to generate valid topic for world [" << _worldName << "]"
           << std::endl;
    return;
  }

  common::addFindFileURICallback([] (common::URI _uri)
  {
    return fuel_tools::fetchResource(_uri.Str());
  });

  igndbg << "Requesting initial state from [" << this->dataPtr->stateTopic
         << "]..." << std::endl;

  this->RequestState();

  // Periodically update the plugins
  QPointer<QTimer> timer = new QTimer(this);
  connect(timer, &QTimer::timeout, this, &GuiRunner::UpdatePlugins);
  timer->start(33);

  this->dataPtr->controlService = "/world/" + _worldName + "/control/state";

  ignition::gui::App()->findChild<
      ignition::gui::MainWindow *>()->installEventFilter(this);
}

/////////////////////////////////////////////////
GuiRunner::~GuiRunner() = default;

/////////////////////////////////////////////////
bool GuiRunner::eventFilter(QObject *_obj, QEvent *_event)
{
  if (_event->type() == ignition::gui::events::WorldControl::kType)
  {
    auto worldControlEvent =
<<<<<<< HEAD
      reinterpret_cast<gui::events::WorldControl *>(_event);
=======
      reinterpret_cast<ignition::gui::events::WorldControl *>(_event);
>>>>>>> eeb80cd1
    if (worldControlEvent)
    {
      msgs::WorldControlState req;
      req.mutable_world_control()->CopyFrom(
          worldControlEvent->WorldControlInfo());

      // share the GUI's ECM with the server if:
      //  1. Play was pressed
      //  2. Step was pressed while paused
      const auto &info = worldControlEvent->WorldControlInfo();
      const bool pressedStep = info.multi_step() > 0u;
      const bool pressedPlay = !info.pause() && !pressedStep;
      const bool pressedStepWhilePaused = info.pause() && pressedStep;
      if (pressedPlay || pressedStepWhilePaused)
        req.mutable_state()->CopyFrom(this->dataPtr->ecm.State());

      std::function<void(const ignition::msgs::Boolean &, const bool)> cb =
          [](const ignition::msgs::Boolean &/*_rep*/, const bool _result)
          {
            if (!_result)
              ignerr << "Error sharing WorldControl info with the server.\n";
          };
      this->dataPtr->node.Request(this->dataPtr->controlService, req, cb);
    }
  }
<<<<<<< HEAD
=======
  else if (_event->type() == ignition::gazebo::gui::events::VisualPlugin::kType)
  {
    auto visualPluginEvent =
      reinterpret_cast<gui::events::VisualPlugin *>(_event);
    if (visualPluginEvent)
    {
      std::lock_guard<std::mutex> lock(this->dataPtr->systemLoadMutex);

      Entity entity = visualPluginEvent->Entity();
      sdf::ElementPtr pluginElem = visualPluginEvent->Element();
      this->dataPtr->visualPlugins.push_back(
         std::make_pair(entity, pluginElem));
    }
  }
>>>>>>> eeb80cd1

  // Standard event processing
  return QObject::eventFilter(_obj, _event);
}

/////////////////////////////////////////////////
void GuiRunner::RequestState()
{
  // set up service for async state response callback
  std::string id = std::to_string(ignition::gui::App()->applicationPid());
  std::string reqSrv =
      this->dataPtr->node.Options().NameSpace() + "/" + id + "/state_async";
  auto reqSrvValid = transport::TopicUtils::AsValidTopic(reqSrv);
  if (reqSrvValid.empty())
  {
    ignerr << "Failed to generate valid service [" << reqSrv << "]"
           << std::endl;
    return;
  }
  reqSrv = reqSrvValid;

  auto advertised = this->dataPtr->node.AdvertisedServices();
  if (std::find(advertised.begin(), advertised.end(), reqSrv) ==
      advertised.end())
  {
    if (!this->dataPtr->node.Advertise(reqSrv, &GuiRunner::OnStateAsyncService,
        this))
    {
      ignerr << "Failed to advertise [" << reqSrv << "]" << std::endl;
    }
  }

  ignition::msgs::StringMsg req;
  req.set_data(reqSrv);

  // Subscribe to periodic updates.
  this->dataPtr->node.Subscribe(this->dataPtr->stateTopic,
      &GuiRunner::OnState, this);

  // send async state request
  this->dataPtr->node.Request(this->dataPtr->stateTopic + "_async", req);
}

/////////////////////////////////////////////////
void GuiRunner::OnPluginAdded(const QString &)
{
  // This function used to call Update on the plugin, but that's no longer
  // necessary. The function is left here for ABI compatibility.
}

/////////////////////////////////////////////////
void GuiRunner::OnStateAsyncService(const msgs::SerializedStepMap &_res)
{
  // Since this function may be called from a transport thread, we push the
  // OnStateQt function to the queue so that its called from the Qt thread. This
  // ensures that only one thread has access to the ecm and updateInfo
  // variables.
  QMetaObject::invokeMethod(this, "OnStateQt", Qt::QueuedConnection,
                            Q_ARG(msgs::SerializedStepMap, _res));
  this->dataPtr->receivedInitialState = true;

  // todo(anyone) store reqSrv string in a member variable and use it here
  // and in RequestState()
  std::string id = std::to_string(ignition::gui::App()->applicationPid());
  std::string reqSrv =
      this->dataPtr->node.Options().NameSpace() + "/" + id + "/state_async";
  this->dataPtr->node.UnadvertiseSrv(reqSrv);
}

/////////////////////////////////////////////////
void GuiRunner::OnState(const msgs::SerializedStepMap &_msg)
{
  IGN_PROFILE_THREAD_NAME("GuiRunner::OnState");
  IGN_PROFILE("GuiRunner::Update");

  // Only process state updates after initial state has been received.
  if (!this->dataPtr->receivedInitialState)
    return;

  // Since this function may be called from a transport thread, we push the
  // OnStateQt function to the queue so that its called from the Qt thread. This
  // ensures that only one thread has access to the ecm and updateInfo
  // variables.
  QMetaObject::invokeMethod(this, "OnStateQt", Qt::QueuedConnection,
                            Q_ARG(msgs::SerializedStepMap, _msg));
}

/////////////////////////////////////////////////
void GuiRunner::OnStateQt(const msgs::SerializedStepMap &_msg)
{
  IGN_PROFILE_THREAD_NAME("Qt thread");
  IGN_PROFILE("GuiRunner::Update");
  this->dataPtr->ecm.SetState(_msg.state());

  // Update all plugins
  this->dataPtr->updateInfo = convert<UpdateInfo>(_msg.stats());
  this->UpdatePlugins();
}

/////////////////////////////////////////////////
void GuiRunner::UpdatePlugins()
{
  // gui plugins
  auto plugins = ignition::gui::App()->findChildren<GuiSystem *>();
  for (auto plugin : plugins)
  {
    plugin->Update(this->dataPtr->updateInfo, this->dataPtr->ecm);
  }
  this->dataPtr->ecm.ClearRemovedComponents();
  this->dataPtr->ecm.ClearNewlyCreatedEntities();
  this->dataPtr->ecm.ProcessRemoveEntityRequests();
<<<<<<< HEAD
=======

  // ign-gazebo systems
  this->LoadSystems();
  this->UpdateSystems();
}

/////////////////////////////////////////////////
void GuiRunner::LoadSystems()
{
  std::lock_guard<std::mutex> lock(this->dataPtr->systemLoadMutex);
  // currently only support systems that are visual plugins
  for (auto &visualPlugin : this->dataPtr->visualPlugins)
  {
    Entity entity = visualPlugin.first;
    sdf::ElementPtr pluginElem = visualPlugin.second;
    auto filename = pluginElem->Get<std::string>("filename");
    auto name = pluginElem->Get<std::string>("name");
    if (filename != "__default__" && name != "__default__")
    {
      std::optional<SystemPluginPtr> system;
      if (!this->dataPtr->systemLoader)
        this->dataPtr->systemLoader = std::make_unique<SystemLoader>();
      system = this->dataPtr->systemLoader->LoadPlugin(
          filename, name, pluginElem);
      if (system)
      {
        SystemPluginPtr sys = system.value();
        this->dataPtr->systems.push_back(sys);
        this->dataPtr->systemsPreupdate.push_back(
            sys->QueryInterface<ISystemPreUpdate>());
        this->dataPtr->systemsUpdate.push_back(
            sys->QueryInterface<ISystemUpdate>());
        this->dataPtr->systemsPostupdate.push_back(
            sys->QueryInterface<ISystemPostUpdate>());

        auto sysConfigure = sys->QueryInterface<ISystemConfigure>();
        if (sysConfigure)
        {
          sysConfigure->Configure(entity, pluginElem, this->dataPtr->ecm,
              this->dataPtr->eventMgr);
        }
        igndbg << "Loaded system [" << name
               << "] for entity [" << entity << "] in GUI"
               << std::endl;
      }
    }
  }
  this->dataPtr->visualPlugins.clear();
}

/////////////////////////////////////////////////
void GuiRunner::UpdateSystems()
{
  IGN_PROFILE("GuiRunner::UpdateSystems");

  {
    IGN_PROFILE("PreUpdate");
    for (auto& system : this->dataPtr->systemsPreupdate)
    {
      if (system)
        system->PreUpdate(this->dataPtr->updateInfo, this->dataPtr->ecm);
    }
  }

  {
    IGN_PROFILE("Update");
    for (auto& system : this->dataPtr->systemsUpdate)
    {
      if (system)
        system->Update(this->dataPtr->updateInfo, this->dataPtr->ecm);
    }
  }

  {
    IGN_PROFILE("PostUpdate");
    // \todo(anyone) Do PostUpdates in parallel
    for (auto& system : this->dataPtr->systemsPostupdate)
    {
      if (system)
        system->PostUpdate(this->dataPtr->updateInfo, this->dataPtr->ecm);
    }
  }
}

/////////////////////////////////////////////////
EventManager &GuiRunner::GuiEventManager() const
{
  return this->dataPtr->eventMgr;
>>>>>>> eeb80cd1
}<|MERGE_RESOLUTION|>--- conflicted
+++ resolved
@@ -32,14 +32,9 @@
 #include "ignition/gazebo/components/components.hh"
 #include "ignition/gazebo/Conversions.hh"
 #include "ignition/gazebo/EntityComponentManager.hh"
-<<<<<<< HEAD
-=======
 #include <ignition/gazebo/gui/GuiEvents.hh>
->>>>>>> eeb80cd1
 #include "ignition/gazebo/gui/GuiSystem.hh"
 #include "ignition/gazebo/SystemLoader.hh"
-
-#include "GuiRunner.hh"
 
 #include "GuiRunner.hh"
 
@@ -79,8 +74,6 @@
 
   /// \brief Name of WorldControl service
   public: std::string controlService;
-<<<<<<< HEAD
-=======
 
   /// \brief System loader for loading ign-gazebo systems
   public: std::unique_ptr<SystemLoader> systemLoader;
@@ -106,7 +99,6 @@
 
   /// \brief Manager of all events.
   public: EventManager eventMgr;
->>>>>>> eeb80cd1
 };
 
 /////////////////////////////////////////////////
@@ -131,11 +123,7 @@
   // so that an offset is not required
   this->dataPtr->ecm.SetEntityCreateOffset(math::MAX_I32 / 2);
 
-<<<<<<< HEAD
-  auto win = gui::App()->findChild<ignition::gui::MainWindow *>();
-=======
   auto win = ignition::gui::App()->findChild<ignition::gui::MainWindow *>();
->>>>>>> eeb80cd1
   auto winWorldNames = win->property("worldNames").toStringList();
   winWorldNames.append(QString::fromStdString(_worldName));
   win->setProperty("worldNames", winWorldNames);
@@ -179,11 +167,7 @@
   if (_event->type() == ignition::gui::events::WorldControl::kType)
   {
     auto worldControlEvent =
-<<<<<<< HEAD
-      reinterpret_cast<gui::events::WorldControl *>(_event);
-=======
       reinterpret_cast<ignition::gui::events::WorldControl *>(_event);
->>>>>>> eeb80cd1
     if (worldControlEvent)
     {
       msgs::WorldControlState req;
@@ -209,8 +193,6 @@
       this->dataPtr->node.Request(this->dataPtr->controlService, req, cb);
     }
   }
-<<<<<<< HEAD
-=======
   else if (_event->type() == ignition::gazebo::gui::events::VisualPlugin::kType)
   {
     auto visualPluginEvent =
@@ -225,7 +207,6 @@
          std::make_pair(entity, pluginElem));
     }
   }
->>>>>>> eeb80cd1
 
   // Standard event processing
   return QObject::eventFilter(_obj, _event);
@@ -337,8 +318,6 @@
   this->dataPtr->ecm.ClearRemovedComponents();
   this->dataPtr->ecm.ClearNewlyCreatedEntities();
   this->dataPtr->ecm.ProcessRemoveEntityRequests();
-<<<<<<< HEAD
-=======
 
   // ign-gazebo systems
   this->LoadSystems();
@@ -427,5 +406,4 @@
 EventManager &GuiRunner::GuiEventManager() const
 {
   return this->dataPtr->eventMgr;
->>>>>>> eeb80cd1
 }