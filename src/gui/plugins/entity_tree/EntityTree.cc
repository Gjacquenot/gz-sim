--- conflicted
+++ resolved
@@ -134,11 +134,8 @@
 
   if (this->entityItems.find(_entity) != this->entityItems.end())
   {
-<<<<<<< HEAD
-=======
     ignwarn << "Internal error: Trying to create item for entity [" << _entity
             << "], but entity already has an item." << std::endl;
->>>>>>> b9655758
     return;
   }
 
