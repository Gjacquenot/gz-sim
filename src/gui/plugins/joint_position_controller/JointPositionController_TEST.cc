--- conflicted
+++ resolved
@@ -71,12 +71,7 @@
   // TODO(anyone) Remove deprecation guard once GuiRunner becomes private
   IGN_UTILS_WARN_IGNORE__DEPRECATED_DECLARATION
   auto runner = new gazebo::GuiRunner("test");
-<<<<<<< HEAD
   IGN_UTILS_WARN_RESUME__DEPRECATED_DECLARATION
-  runner->connect(app.get(), &gui::Application::PluginAdded,
-                  runner, &gazebo::GuiRunner::OnPluginAdded);
-=======
->>>>>>> 2105ae39
   runner->setParent(gui::App());
 
   // Add plugin
@@ -163,12 +158,7 @@
   // TODO(anyone) Remove deprecation guard once GuiRunner becomes private
   IGN_UTILS_WARN_IGNORE__DEPRECATED_DECLARATION
   auto runner = new gazebo::GuiRunner("test");
-<<<<<<< HEAD
   IGN_UTILS_WARN_RESUME__DEPRECATED_DECLARATION
-  runner->connect(app.get(), &gui::Application::PluginAdded,
-                  runner, &gazebo::GuiRunner::OnPluginAdded);
-=======
->>>>>>> 2105ae39
   runner->setParent(gui::App());
 
   // Load plugin
