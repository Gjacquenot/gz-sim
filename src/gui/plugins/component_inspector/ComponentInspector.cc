/*
 * Copyright (C) 2020 Open Source Robotics Foundation
 *
 * Licensed under the Apache License, Version 2.0 (the "License");
 * you may not use this file except in compliance with the License.
 * You may obtain a copy of the License at
 *
 *     http://www.apache.org/licenses/LICENSE-2.0
 *
 * Unless required by applicable law or agreed to in writing, software
 * distributed under the License is distributed on an "AS IS" BASIS,
 * WITHOUT WARRANTIES OR CONDITIONS OF ANY KIND, either express or implied.
 * See the License for the specific language governing permissions and
 * limitations under the License.
 *
*/

#include <iostream>
#include <list>
#include <map>
#include <regex>
#include <vector>

#include <ignition/common/Console.hh>
#include <ignition/common/MeshManager.hh>
#include <ignition/common/Profiler.hh>
#include <ignition/gui/Application.hh>
#include <ignition/gui/MainWindow.hh>
#include <ignition/plugin/Register.hh>
#include <ignition/transport/Node.hh>

#include "ignition/gazebo/components/Actor.hh"
#include "ignition/gazebo/components/AngularAcceleration.hh"
#include "ignition/gazebo/components/AngularVelocity.hh"
#include "ignition/gazebo/components/CastShadows.hh"
#include "ignition/gazebo/components/ChildLinkName.hh"
#include "ignition/gazebo/components/Collision.hh"
#include "ignition/gazebo/components/Factory.hh"
#include "ignition/gazebo/components/Gravity.hh"
#include "ignition/gazebo/components/Joint.hh"
#include "ignition/gazebo/components/Level.hh"
#include "ignition/gazebo/components/Light.hh"
#include "ignition/gazebo/components/LightCmd.hh"
#include "ignition/gazebo/components/LightType.hh"
#include "ignition/gazebo/components/LinearAcceleration.hh"
#include "ignition/gazebo/components/LinearVelocity.hh"
#include "ignition/gazebo/components/LinearVelocitySeed.hh"
#include "ignition/gazebo/components/Link.hh"
#include "ignition/gazebo/components/MagneticField.hh"
#include "ignition/gazebo/components/Model.hh"
#include "ignition/gazebo/components/Name.hh"
#include "ignition/gazebo/components/ParentEntity.hh"
#include "ignition/gazebo/components/ParentLinkName.hh"
#include "ignition/gazebo/components/Performer.hh"
#include "ignition/gazebo/components/PerformerAffinity.hh"
#include "ignition/gazebo/components/Physics.hh"
#include "ignition/gazebo/components/PhysicsEnginePlugin.hh"
#include "ignition/gazebo/components/Pose.hh"
#include "ignition/gazebo/components/PoseCmd.hh"
#include "ignition/gazebo/components/RenderEngineGuiPlugin.hh"
#include "ignition/gazebo/components/RenderEngineServerPlugin.hh"
#include "ignition/gazebo/components/SelfCollide.hh"
#include "ignition/gazebo/components/Sensor.hh"
#include "ignition/gazebo/components/SourceFilePath.hh"
#include "ignition/gazebo/components/SphericalCoordinates.hh"
#include "ignition/gazebo/components/Static.hh"
#include "ignition/gazebo/components/Visual.hh"
#include "ignition/gazebo/components/WindMode.hh"
#include "ignition/gazebo/components/World.hh"
#include "ignition/gazebo/EntityComponentManager.hh"
#include "ignition/gazebo/gui/GuiEvents.hh"

#include "Altimeter.hh"
#include "AirPressure.hh"
#include "ComponentInspector.hh"
#include "ModelEditor.hh"

namespace ignition::gazebo
{
  class ComponentInspectorPrivate
  {
    /// \brief Model holding all the current components.
    public: ComponentsModel componentsModel;

    /// \brief Entity being inspected. Default to world.
    public: Entity entity{1};

    /// \brief World entity
    public: Entity worldEntity{kNullEntity};

    /// \brief Name of the world
    public: std::string worldName;

    /// \brief Entity name
    public: std::string entityName;

    /// \brief Entity type, such as 'world' or 'model'.
    public: QString type;

    /// \brief Nested model or not
    public: bool nestedModel = false;

    /// \brief Whether currently locked on a given entity
    public: bool locked{false};

    /// \brief Whether updates are currently paused.
    public: bool paused{false};

    /// \brief Whether simulation is currently paused.
    public: bool simPaused{true};

    /// \brief Transport node for making command requests
    public: transport::Node node;

<<<<<<< HEAD
    /// \brief Altimeter sensor inspector elements
    public: std::unique_ptr<ignition::gazebo::Altimeter> altimeter;
=======
    /// \brief Transport node for making command requests
    public: ModelEditor modelEditor;
>>>>>>> 736318cd

    /// \brief Air pressure sensor inspector elements
    public: std::unique_ptr<ignition::gazebo::AirPressure> airPressure;

    /// \brief Set of callbacks to execute during the Update function.
    public: std::vector<
            std::function<void(EntityComponentManager &)>> updateCallbacks;

    /// \brief A map of component type to creation functions.
    public: std::map<ComponentTypeId, ComponentCreator> componentCreators;
  };
}

using namespace ignition;
using namespace gazebo;

//////////////////////////////////////////////////
template<>
void ignition::gazebo::setData(QStandardItem *_item, const math::Pose3d &_data)
{
  if (nullptr == _item)
    return;

  _item->setData(QString("Pose3d"),
      ComponentsModel::RoleNames().key("dataType"));
  _item->setData(QList({
    QVariant(_data.Pos().X()),
    QVariant(_data.Pos().Y()),
    QVariant(_data.Pos().Z()),
    QVariant(_data.Rot().Roll()),
    QVariant(_data.Rot().Pitch()),
    QVariant(_data.Rot().Yaw())
  }), ComponentsModel::RoleNames().key("data"));
}

//////////////////////////////////////////////////
template<>
void ignition::gazebo::setData(QStandardItem *_item, const msgs::Light &_data)
{
  if (nullptr == _item)
    return;

  int lightType = -1;
  if (_data.type() == msgs::Light::POINT)
  {
    lightType = 0;
  }
  else if (_data.type() == msgs::Light::SPOT)
  {
    lightType = 1;
  }
  else if (_data.type() == msgs::Light::DIRECTIONAL)
  {
    lightType = 2;
  }

  _item->setData(QString("Light"),
      ComponentsModel::RoleNames().key("dataType"));
  _item->setData(QList({
    QVariant(_data.specular().r()),
    QVariant(_data.specular().g()),
    QVariant(_data.specular().b()),
    QVariant(_data.specular().a()),
    QVariant(_data.diffuse().r()),
    QVariant(_data.diffuse().g()),
    QVariant(_data.diffuse().b()),
    QVariant(_data.diffuse().a()),
    QVariant(_data.range()),
    QVariant(_data.attenuation_linear()),
    QVariant(_data.attenuation_constant()),
    QVariant(_data.attenuation_quadratic()),
    QVariant(_data.cast_shadows()),
    QVariant(_data.direction().x()),
    QVariant(_data.direction().y()),
    QVariant(_data.direction().z()),
    QVariant(_data.spot_inner_angle()),
    QVariant(_data.spot_outer_angle()),
    QVariant(_data.spot_falloff()),
    QVariant(_data.intensity()),
    QVariant(lightType)
  }), ComponentsModel::RoleNames().key("data"));
}

//////////////////////////////////////////////////
template<>
void ignition::gazebo::setData(QStandardItem *_item,
    const math::Vector3d &_data)
{
  if (nullptr == _item)
    return;

  _item->setData(QString("Vector3d"),
      ComponentsModel::RoleNames().key("dataType"));
  _item->setData(QList({
    QVariant(_data.X()),
    QVariant(_data.Y()),
    QVariant(_data.Z())
  }), ComponentsModel::RoleNames().key("data"));
}

//////////////////////////////////////////////////
template<>
void ignition::gazebo::setData(QStandardItem *_item, const std::string &_data)
{
  if (nullptr == _item)
    return;

  _item->setData(QString("String"),
      ComponentsModel::RoleNames().key("dataType"));
  _item->setData(QString::fromStdString(_data),
      ComponentsModel::RoleNames().key("data"));
}

//////////////////////////////////////////////////
template<>
void ignition::gazebo::setData(QStandardItem *_item,
    const std::ostringstream &_data)
{
  if (nullptr == _item)
    return;

  _item->setData(QString("Raw"),
      ComponentsModel::RoleNames().key("dataType"));
  _item->setData(QString::fromStdString(_data.str()),
      ComponentsModel::RoleNames().key("data"));
}

//////////////////////////////////////////////////
template<>
void ignition::gazebo::setData(QStandardItem *_item, const bool &_data)
{
  if (nullptr == _item)
    return;

  _item->setData(QString("Boolean"),
      ComponentsModel::RoleNames().key("dataType"));
  _item->setData(_data, ComponentsModel::RoleNames().key("data"));
}

//////////////////////////////////////////////////
template<>
void ignition::gazebo::setData(QStandardItem *_item, const int &_data)
{
  if (nullptr == _item)
    return;

  _item->setData(QString("Integer"),
      ComponentsModel::RoleNames().key("dataType"));
  _item->setData(_data, ComponentsModel::RoleNames().key("data"));
}

//////////////////////////////////////////////////
template<>
void ignition::gazebo::setData(QStandardItem *_item, const double &_data)
{
  if (nullptr == _item)
    return;

  _item->setData(QString("Float"),
      ComponentsModel::RoleNames().key("dataType"));
  _item->setData(_data, ComponentsModel::RoleNames().key("data"));
}

//////////////////////////////////////////////////
template<>
void ignition::gazebo::setData(QStandardItem *_item, const sdf::Physics &_data)
{
  if (nullptr == _item)
    return;

  _item->setData(QString("Physics"),
      ComponentsModel::RoleNames().key("dataType"));
  _item->setData(QList({
    QVariant(_data.MaxStepSize()),
    QVariant(_data.RealTimeFactor())
  }), ComponentsModel::RoleNames().key("data"));
}

//////////////////////////////////////////////////
template<>
void ignition::gazebo::setData(QStandardItem *_item,
    const math::SphericalCoordinates &_data)
{
  if (nullptr == _item)
    return;

  _item->setData(QString("SphericalCoordinates"),
      ComponentsModel::RoleNames().key("dataType"));
  _item->setData(QList({
    QVariant(QString::fromStdString(math::SphericalCoordinates::Convert(
        _data.Surface()))),
    QVariant(_data.LatitudeReference().Degree()),
    QVariant(_data.LongitudeReference().Degree()),
    QVariant(_data.ElevationReference()),
    QVariant(_data.HeadingOffset().Degree()),
  }), ComponentsModel::RoleNames().key("data"));
}

//////////////////////////////////////////////////
void ignition::gazebo::setUnit(QStandardItem *_item, const std::string &_unit)
{
  if (nullptr == _item)
    return;

  _item->setData(QString::fromStdString(_unit),
      ComponentsModel::RoleNames().key("unit"));
}

/////////////////////////////////////////////////
std::string shortName(const std::string &_typeName)
{
  // Remove namespaces
  auto name = _typeName.substr(_typeName.rfind('.')+1);

  // Split CamelCase
  std::regex reg("(\\B[A-Z])");
  name = std::regex_replace(name, reg, " $1");

  return name;
}

/////////////////////////////////////////////////
ComponentsModel::ComponentsModel() : QStandardItemModel()
{
}

/////////////////////////////////////////////////
QStandardItem *ComponentsModel::AddComponentType(
    ignition::gazebo::ComponentTypeId _typeId)
{
  IGN_PROFILE_THREAD_NAME("Qt thread");
  IGN_PROFILE("ComponentsModel::AddComponentType");

  auto typeName = QString::fromStdString(
      components::Factory::Instance()->Name(_typeId));

  auto itemIt = this->items.find(_typeId);

  // Existing component item
  if (itemIt != this->items.end())
  {
    return itemIt->second;
  }

  // New component item
  auto item = new QStandardItem(typeName);
  item->setData(QString::fromStdString(shortName(
      typeName.toStdString())), this->roleNames().key("shortName"));
  item->setData(typeName, this->roleNames().key("typeName"));
  item->setData(QString::number(_typeId),
      this->roleNames().key("typeId"));

  this->invisibleRootItem()->appendRow(item);
  this->items[_typeId] = item;
  return item;
}

/////////////////////////////////////////////////
void ComponentsModel::RemoveComponentType(
      ignition::gazebo::ComponentTypeId _typeId)
{
  IGN_PROFILE_THREAD_NAME("Qt thread");
  IGN_PROFILE("ComponentsModel::RemoveComponentType");

  auto itemIt = this->items.find(_typeId);

  // Existing component item
  if (itemIt != this->items.end())
  {
    this->invisibleRootItem()->removeRow(itemIt->second->row());
    this->items.erase(_typeId);
  }
}

/////////////////////////////////////////////////
QHash<int, QByteArray> ComponentsModel::roleNames() const
{
  return ComponentsModel::RoleNames();
}

/////////////////////////////////////////////////
QHash<int, QByteArray> ComponentsModel::RoleNames()
{
  return {std::pair(100, "typeName"),
          std::pair(101, "typeId"),
          std::pair(102, "shortName"),
          std::pair(103, "dataType"),
          std::pair(104, "unit"),
          std::pair(105, "data"),
          std::pair(106, "entity")};
}

/////////////////////////////////////////////////
ComponentInspector::ComponentInspector()
  : GuiSystem(), dataPtr(std::make_unique<ComponentInspectorPrivate>())
{
  qRegisterMetaType<ignition::gazebo::ComponentTypeId>();
}

/////////////////////////////////////////////////
ComponentInspector::~ComponentInspector() = default;

/////////////////////////////////////////////////
void ComponentInspector::LoadConfig(const tinyxml2::XMLElement *)
{
  if (this->title.empty())
    this->title = "Component inspector";

  ignition::gui::App()->findChild<
      ignition::gui::MainWindow *>()->installEventFilter(this);

  // Connect model
  this->Context()->setContextProperty(
      "ComponentsModel", &this->dataPtr->componentsModel);

  this->dataPtr->modelEditor.Load();

  // Create air pressure
  this->dataPtr->airPressure = std::make_unique<AirPressure>(this);

  // Create altimeter
  this->dataPtr->altimeter = std::make_unique<Altimeter>(this);
}

//////////////////////////////////////////////////
void ComponentInspector::Update(const UpdateInfo &_info,
    EntityComponentManager &_ecm)
{
  IGN_PROFILE("ComponentInspector::Update");

  this->SetSimPaused(_info.paused);

  auto componentTypes = _ecm.ComponentTypes(this->dataPtr->entity);

  // List all components
  for (const auto &typeId : componentTypes)
  {
    // Type components
    if (typeId == components::World::typeId)
    {
      this->dataPtr->worldEntity = this->dataPtr->entity;
      this->SetType("world");
      continue;
    }

    if (typeId == components::Model::typeId)
    {
      this->SetType("model");

      // check if entity is nested model
      auto parentComp = _ecm.Component<components::ParentEntity>(
           this->dataPtr->entity);
      if (parentComp)
      {
        auto modelComp = _ecm.Component<components::Model>(parentComp->Data());
        this->dataPtr->nestedModel = (modelComp);
      }
      this->NestedModelChanged();

      continue;
    }

    if (typeId == components::Link::typeId)
    {
      this->SetType("link");
      continue;
    }

    if (typeId == components::Collision::typeId)
    {
      this->SetType("collision");
      continue;
    }

    if (typeId == components::Visual::typeId)
    {
      this->SetType("visual");
      continue;
    }

    if (typeId == components::Sensor::typeId)
    {
      this->SetType("sensor");
      continue;
    }

    if (typeId == components::Joint::typeId)
    {
      this->SetType("joint");
      continue;
    }

    if (typeId == components::Performer::typeId)
    {
      this->SetType("performer");
      continue;
    }

    if (typeId == components::Level::typeId)
    {
      this->SetType("level");
      continue;
    }

    if (typeId == components::Actor::typeId)
    {
      this->SetType("actor");
      continue;
    }

    // Get component item
    QStandardItem *item;
    auto itemIt = this->dataPtr->componentsModel.items.find(typeId);
    if (itemIt != this->dataPtr->componentsModel.items.end())
    {
      item = itemIt->second;
    }
    // Add component to list
    else
    {
      item = this->dataPtr->componentsModel.AddComponentType(typeId);
    }

    item->setData(QString::number(this->dataPtr->entity),
                  ComponentsModel::RoleNames().key("entity"));

    if (nullptr == item)
    {
      ignerr << "Failed to get item for component type [" << typeId << "]"
             << std::endl;
      continue;
    }

    // Populate component-specific data
    if (typeId == components::AngularAcceleration::typeId)
    {
      auto comp = _ecm.Component<components::AngularAcceleration>(
          this->dataPtr->entity);
      if (comp)
      {
        setData(item, comp->Data());
        setUnit(item, "rad/s\u00B2");
      }
    }
    else if (typeId == components::AngularVelocity::typeId)
    {
      auto comp = _ecm.Component<components::AngularVelocity>(
          this->dataPtr->entity);
      if (comp)
      {
        setData(item, comp->Data());
        setUnit(item, "rad/s");
      }
    }
    else if (typeId == components::AnimationName::typeId)
    {
      auto comp = _ecm.Component<components::AnimationName>(
          this->dataPtr->entity);
      if (comp)
        setData(item, comp->Data());
    }
    else if (typeId == components::CastShadows::typeId)
    {
      auto comp = _ecm.Component<components::CastShadows>(
          this->dataPtr->entity);
      if (comp)
        setData(item, comp->Data());
    }
    else if (typeId == components::ChildLinkName::typeId)
    {
      auto comp = _ecm.Component<components::ChildLinkName>(
          this->dataPtr->entity);
      if (comp)
        setData(item, comp->Data());
    }
    else if (typeId == components::Gravity::typeId)
    {
      auto comp = _ecm.Component<components::Gravity>(this->dataPtr->entity);
      if (comp)
      {
        setData(item, comp->Data());
        setUnit(item, "m/s\u00B2");
      }
    }
    else if (typeId == components::LinearAcceleration::typeId)
    {
      auto comp = _ecm.Component<components::LinearAcceleration>(
          this->dataPtr->entity);
      if (comp)
      {
        setData(item, comp->Data());
        setUnit(item, "m/s\u00B2");
      }
    }
    else if (typeId == components::LinearVelocity::typeId)
    {
      auto comp = _ecm.Component<components::LinearVelocity>(
          this->dataPtr->entity);
      if (comp)
      {
        setData(item, comp->Data());
        setUnit(item, "m/s");
      }
    }
    else if (typeId == components::MagneticField::typeId)
    {
      auto comp = _ecm.Component<components::MagneticField>(
          this->dataPtr->entity);
      if (comp)
      {
        setData(item, comp->Data());
        setUnit(item, "T");
      }
    }
    else if (typeId == components::Name::typeId)
    {
      auto comp = _ecm.Component<components::Name>(this->dataPtr->entity);
      if (comp)
        setData(item, comp->Data());

      if (this->dataPtr->entity == this->dataPtr->worldEntity)
        this->dataPtr->worldName = comp->Data();
      this->dataPtr->entityName = comp->Data();
    }
    else if (typeId == components::LightType::typeId)
    {
      auto comp = _ecm.Component<components::LightType>(this->dataPtr->entity);
      if (comp)
        setData(item, comp->Data());
    }
    else if (typeId == components::ParentEntity::typeId)
    {
      auto comp = _ecm.Component<components::ParentEntity>(
          this->dataPtr->entity);
      if (comp)
        setData(item, comp->Data());
    }
    else if (typeId == components::ParentLinkName::typeId)
    {
      auto comp = _ecm.Component<components::ParentLinkName>(
          this->dataPtr->entity);
      if (comp)
        setData(item, comp->Data());
    }
    else if (typeId == components::PerformerAffinity::typeId)
    {
      auto comp = _ecm.Component<components::PerformerAffinity>(
          this->dataPtr->entity);
      if (comp)
        setData(item, comp->Data());
    }
    else if (typeId == components::Light::typeId)
    {
      this->SetType("light");
      auto comp = _ecm.Component<components::Light>(this->dataPtr->entity);
      if (comp)
      {
        msgs::Light lightMsgs = convert<msgs::Light>(comp->Data());
        setData(item, lightMsgs);
      }
    }
    else if (typeId == components::Physics::typeId)
    {
      auto comp = _ecm.Component<components::Physics>(this->dataPtr->entity);
      if (comp)
        setData(item, comp->Data());
    }
    else if (typeId == components::PhysicsCollisionDetector::typeId)
    {
      auto comp = _ecm.Component<components::PhysicsCollisionDetector>(
          this->dataPtr->entity);
      if (comp)
        setData(item, comp->Data());
    }
    else if (typeId == components::PhysicsSolver::typeId)
    {
      auto comp = _ecm.Component<components::PhysicsSolver>(
          this->dataPtr->entity);
      if (comp)
        setData(item, comp->Data());
    }
    else if (typeId == components::Pose::typeId)
    {
      auto comp = _ecm.Component<components::Pose>(this->dataPtr->entity);
      if (comp)
        setData(item, comp->Data());
    }
    else if (typeId == components::RenderEngineGuiPlugin::typeId)
    {
      auto comp = _ecm.Component<components::RenderEngineGuiPlugin>(
          this->dataPtr->entity);
      if (comp)
        setData(item, comp->Data());
    }
    else if (typeId == components::RenderEngineServerPlugin::typeId)
    {
      auto comp = _ecm.Component<components::RenderEngineServerPlugin>(
          this->dataPtr->entity);
      if (comp)
        setData(item, comp->Data());
    }
    else if (typeId == components::Static::typeId)
    {
      auto comp = _ecm.Component<components::Static>(this->dataPtr->entity);
      if (comp)
        setData(item, comp->Data());
    }
    else if (typeId == components::SelfCollide::typeId)
    {
      auto comp =
          _ecm.Component<components::SelfCollide>(this->dataPtr->entity);
      if (comp)
        setData(item, comp->Data());
    }
    else if (typeId == components::SensorTopic::typeId)
    {
      auto comp =
          _ecm.Component<components::SensorTopic>(this->dataPtr->entity);
      if (comp)
        setData(item, comp->Data());
    }
    else if (typeId == components::SourceFilePath::typeId)
    {
      auto comp =
          _ecm.Component<components::SourceFilePath>(this->dataPtr->entity);
      if (comp)
        setData(item, comp->Data());
    }
    else if (typeId == components::SphericalCoordinates::typeId)
    {
      auto comp = _ecm.Component<components::SphericalCoordinates>(
          this->dataPtr->entity);
      if (comp)
        setData(item, comp->Data());
    }
    else if (typeId == components::WindMode::typeId)
    {
      auto comp = _ecm.Component<components::WindMode>(this->dataPtr->entity);
      if (comp)
        setData(item, comp->Data());
    }
    else if (typeId == components::WorldAngularAcceleration::typeId)
    {
      auto comp = _ecm.Component<components::WorldAngularAcceleration>(
          this->dataPtr->entity);
      if (comp)
      {
        setData(item, comp->Data());
        setUnit(item, "rad/s\u00B2");
      }
    }
    else if (typeId == components::WorldLinearVelocity::typeId)
    {
      auto comp = _ecm.Component<components::WorldLinearVelocity>(
          this->dataPtr->entity);
      if (comp)
      {
        setData(item, comp->Data());
        setUnit(item, "m/s");
      }
    }
    else if (typeId == components::WorldLinearVelocitySeed::typeId)
    {
      auto comp = _ecm.Component<components::WorldLinearVelocitySeed>(
          this->dataPtr->entity);
      if (comp)
      {
        setData(item, comp->Data());
        setUnit(item, "m/s");
      }
    }
    else if (typeId == components::WorldPose::typeId)
    {
      auto comp = _ecm.Component<components::WorldPose>(this->dataPtr->entity);
      if (comp)
        setData(item, comp->Data());
    }
    else if (typeId == components::WorldPoseCmd::typeId)
    {
      auto comp = _ecm.Component<components::WorldPoseCmd>(
          this->dataPtr->entity);
      if (comp)
        setData(item, comp->Data());
    }
    else if (this->dataPtr->componentCreators.find(typeId) !=
          this->dataPtr->componentCreators.end())
    {
      this->dataPtr->componentCreators[typeId](
          _ecm, this->dataPtr->entity, item);
    }
  }

  // Remove components no longer present - list items to remove
  std::list<ignition::gazebo::ComponentTypeId> itemsToRemove;
  for (auto itemIt : this->dataPtr->componentsModel.items)
  {
    auto typeId = itemIt.first;
    if (componentTypes.find(typeId) == componentTypes.end())
    {
      itemsToRemove.push_back(typeId);
    }
  }

  // Remove components in list
  for (auto typeId : itemsToRemove)
  {
    QMetaObject::invokeMethod(&this->dataPtr->componentsModel,
        "RemoveComponentType",
        Qt::QueuedConnection,
        Q_ARG(ignition::gazebo::ComponentTypeId, typeId));
  }

  this->dataPtr->modelEditor.Update(_info, _ecm);

  // Process all of the update callbacks
  for (auto cb : this->dataPtr->updateCallbacks)
    cb(_ecm);
  this->dataPtr->updateCallbacks.clear();
}

/////////////////////////////////////////////////
void ComponentInspector::AddUpdateCallback(UpdateCallback _cb)
{
  this->dataPtr->updateCallbacks.push_back(_cb);
}

/////////////////////////////////////////////////
void ComponentInspector::RegisterComponentCreator(ComponentTypeId _id,
    ComponentCreator _creatorFn)
{
  this->dataPtr->componentCreators[_id] = _creatorFn;
}

/////////////////////////////////////////////////
bool ComponentInspector::eventFilter(QObject *_obj, QEvent *_event)
{
  if (!this->dataPtr->locked)
  {
    if (_event->type() == gazebo::gui::events::EntitiesSelected::kType)
    {
      auto event = reinterpret_cast<gui::events::EntitiesSelected *>(_event);
      if (event && !event->Data().empty())
      {
        this->SetEntity(*event->Data().begin());
      }
    }

    if (_event->type() == gazebo::gui::events::DeselectAllEntities::kType)
    {
      auto event = reinterpret_cast<gui::events::DeselectAllEntities *>(
          _event);
      if (event)
      {
        this->SetEntity(kNullEntity);
      }
    }
  }

  // Standard event processing
  return QObject::eventFilter(_obj, _event);
}

/////////////////////////////////////////////////
int ComponentInspector::Entity() const
{
  return this->dataPtr->entity;
}

/////////////////////////////////////////////////
void ComponentInspector::SetEntity(const int &_entity)
{
  // If nothing is selected, display world properties
  if (_entity == kNullEntity)
  {
    this->dataPtr->entity = this->dataPtr->worldEntity;
  }
  else
  {
    this->dataPtr->entity = _entity;
  }
  this->EntityChanged();
}

/////////////////////////////////////////////////
QString ComponentInspector::Type() const
{
  return this->dataPtr->type;
}

/////////////////////////////////////////////////
void ComponentInspector::SetType(const QString &_type)
{
  this->dataPtr->type = _type;
  this->TypeChanged();
}

/////////////////////////////////////////////////
bool ComponentInspector::Locked() const
{
  return this->dataPtr->locked;
}

/////////////////////////////////////////////////
void ComponentInspector::SetLocked(bool _locked)
{
  this->dataPtr->locked = _locked;
  this->LockedChanged();
}

/////////////////////////////////////////////////
bool ComponentInspector::SimPaused() const
{
  return this->dataPtr->simPaused;
}

/////////////////////////////////////////////////
void ComponentInspector::SetSimPaused(bool _paused)
{
  if (_paused != this->dataPtr->simPaused)
  {
    this->dataPtr->simPaused = _paused;
    this->SimPausedChanged();
  }
}

/////////////////////////////////////////////////
bool ComponentInspector::Paused() const
{
  return this->dataPtr->paused;
}

/////////////////////////////////////////////////
void ComponentInspector::SetPaused(bool _paused)
{
  this->dataPtr->paused = _paused;
  this->PausedChanged();
}

/////////////////////////////////////////////////
void ComponentInspector::OnPose(double _x, double _y, double _z, double _roll,
    double _pitch, double _yaw)
{
  std::function<void(const ignition::msgs::Boolean &, const bool)> cb =
      [](const ignition::msgs::Boolean &/*_rep*/, const bool _result)
  {
    if (!_result)
        ignerr << "Error setting pose" << std::endl;
  };

  ignition::msgs::Pose req;
  req.set_id(this->dataPtr->entity);
  msgs::Set(req.mutable_position(), math::Vector3d(_x, _y, _z));
  msgs::Set(req.mutable_orientation(), math::Quaterniond(_roll, _pitch, _yaw));
  auto poseCmdService = "/world/" + this->dataPtr->worldName
      + "/set_pose";
  this->dataPtr->node.Request(poseCmdService, req, cb);
}

/////////////////////////////////////////////////
void ComponentInspector::OnLight(
  double _rSpecular, double _gSpecular, double _bSpecular, double _aSpecular,
  double _rDiffuse, double _gDiffuse, double _bDiffuse, double _aDiffuse,
  double _attRange, double _attLinear, double _attConstant,
  double _attQuadratic, bool _castShadows, double _directionX,
  double _directionY, double _directionZ, double _innerAngle,
  double _outerAngle, double _falloff, double _intensity, int _type)
{
  std::function<void(const ignition::msgs::Boolean &, const bool)> cb =
      [](const ignition::msgs::Boolean &/*_rep*/, const bool _result)
  {
    if (!_result)
      ignerr << "Error setting light configuration" << std::endl;
  };

  ignition::msgs::Light req;
  req.set_name(this->dataPtr->entityName);
  req.set_id(this->dataPtr->entity);
  ignition::msgs::Set(req.mutable_diffuse(),
    ignition::math::Color(_rDiffuse, _gDiffuse, _bDiffuse, _aDiffuse));
  ignition::msgs::Set(req.mutable_specular(),
    ignition::math::Color(_rSpecular, _gSpecular, _bSpecular, _aSpecular));
  req.set_range(_attRange);
  req.set_attenuation_linear(_attLinear);
  req.set_attenuation_constant(_attConstant);
  req.set_attenuation_quadratic(_attQuadratic);
  req.set_cast_shadows(_castShadows);
  req.set_intensity(_intensity);
  if (_type == 0)
    req.set_type(ignition::msgs::Light::POINT);
  else if (_type == 1)
    req.set_type(ignition::msgs::Light::SPOT);
  else
    req.set_type(ignition::msgs::Light::DIRECTIONAL);

  if (_type == 1)  // sdf::LightType::SPOT
  {
    req.set_spot_inner_angle(_innerAngle);
    req.set_spot_outer_angle(_outerAngle);
    req.set_spot_falloff(_falloff);
  }

  // if sdf::LightType::SPOT || sdf::LightType::DIRECTIONAL
  if (_type == 1 || _type == 2)
  {
    ignition::msgs::Set(req.mutable_direction(),
      ignition::math::Vector3d(_directionX, _directionY, _directionZ));
  }

  auto lightConfigService = "/world/" + this->dataPtr->worldName +
    "/light_config";
  lightConfigService = transport::TopicUtils::AsValidTopic(lightConfigService);
  if (lightConfigService.empty())
  {
    ignerr << "Invalid light command service topic provided" << std::endl;
    return;
  }
  this->dataPtr->node.Request(lightConfigService, req, cb);
}

/////////////////////////////////////////////////
void ComponentInspector::OnPhysics(double _stepSize, double _realTimeFactor)
{
  std::function<void(const ignition::msgs::Boolean &, const bool)> cb =
      [](const ignition::msgs::Boolean &/*_rep*/, const bool _result)
  {
    if (!_result)
        ignerr << "Error setting physics parameters" << std::endl;
  };

  ignition::msgs::Physics req;
  req.set_max_step_size(_stepSize);
  req.set_real_time_factor(_realTimeFactor);
  auto physicsCmdService = "/world/" + this->dataPtr->worldName
      + "/set_physics";
  physicsCmdService = transport::TopicUtils::AsValidTopic(physicsCmdService);
  if (physicsCmdService.empty())
  {
    ignerr << "Invalid physics command service topic provided" << std::endl;
    return;
  }
  this->dataPtr->node.Request(physicsCmdService, req, cb);
}

/////////////////////////////////////////////////
void ComponentInspector::OnSphericalCoordinates(QString _surface,
    double _latitude, double _longitude, double _elevation,
    double _heading)
{
  if (_surface != QString("EARTH_WGS84"))
  {
    ignerr << "Surface [" << _surface.toStdString() << "] not supported."
           << std::endl;
    return;
  }

  std::function<void(const msgs::Boolean &, const bool)> cb =
      [](const msgs::Boolean &/*_rep*/, const bool _result)
  {
    if (!_result)
      ignerr << "Error setting spherical coordinates." << std::endl;
  };

  msgs::SphericalCoordinates req;
  req.set_surface_model(msgs::SphericalCoordinates::EARTH_WGS84);
  req.set_latitude_deg(_latitude);
  req.set_longitude_deg(_longitude);
  req.set_elevation(_elevation);
  req.set_heading_deg(_heading);

  auto sphericalCoordsCmdService = "/world/" + this->dataPtr->worldName
      + "/set_spherical_coordinates";
  sphericalCoordsCmdService =
      transport::TopicUtils::AsValidTopic(sphericalCoordsCmdService);
  if (sphericalCoordsCmdService.empty())
  {
    ignerr << "Invalid spherical coordinates service" << std::endl;
    return;
  }
  this->dataPtr->node.Request(sphericalCoordsCmdService, req, cb);
}

/////////////////////////////////////////////////
bool ComponentInspector::NestedModel() const
{
  return this->dataPtr->nestedModel;
}

/////////////////////////////////////////////////
void ComponentInspector::OnAddEntity(const QString &_entity,
    const QString &_type)
{
  // currently just assumes parent is the model
  // todo(anyone) support adding visuals / collisions / sensors to links
  ignition::gazebo::gui::events::ModelEditorAddEntity addEntityEvent(
      _entity, _type, this->dataPtr->entity, QString(""));

  ignition::gui::App()->sendEvent(
      ignition::gui::App()->findChild<ignition::gui::MainWindow *>(),
      &addEntityEvent);
}

/////////////////////////////////////////////////
void ComponentInspector::OnLoadMesh(const QString &_entity,
    const QString &_type, const QString &_mesh)
{
  std::string meshStr = _mesh.toStdString();
  if (QUrl(_mesh).isLocalFile())
  {
    // mesh to sdf model
    common::rtrim(meshStr);

    if (!common::MeshManager::Instance()->IsValidFilename(meshStr))
    {
      QString errTxt = QString::fromStdString("Invalid URI: " + meshStr +
        "\nOnly mesh file types DAE, OBJ, and STL are supported.");
      return;
    }

    ignition::gazebo::gui::events::ModelEditorAddEntity addEntityEvent(
        _entity, _type, this->dataPtr->entity, QString(meshStr.c_str()));
    ignition::gui::App()->sendEvent(
        ignition::gui::App()->findChild<ignition::gui::MainWindow *>(),
        &addEntityEvent);
  }
}

// Register this plugin
IGNITION_ADD_PLUGIN(ignition::gazebo::ComponentInspector,
                    ignition::gui::Plugin)<|MERGE_RESOLUTION|>--- conflicted
+++ resolved
@@ -112,16 +112,14 @@
     /// \brief Transport node for making command requests
     public: transport::Node node;
 
-<<<<<<< HEAD
+    /// \brief Transport node for making command requests
+    public: ModelEditor modelEditor;
+
+    /// \brief Air pressure sensor inspector elements
+    public: std::unique_ptr<ignition::gazebo::AirPressure> airPressure;
+
     /// \brief Altimeter sensor inspector elements
     public: std::unique_ptr<ignition::gazebo::Altimeter> altimeter;
-=======
-    /// \brief Transport node for making command requests
-    public: ModelEditor modelEditor;
->>>>>>> 736318cd
-
-    /// \brief Air pressure sensor inspector elements
-    public: std::unique_ptr<ignition::gazebo::AirPressure> airPressure;
 
     /// \brief Set of callbacks to execute during the Update function.
     public: std::vector<
