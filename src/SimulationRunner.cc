--- conflicted
+++ resolved
@@ -113,24 +113,22 @@
   // If the configuration is invalid, then networkMgr will be `nullptr`.
   if (_config.UseDistributedSimulation())
   {
-<<<<<<< HEAD
-    this->networkMgr = NetworkManager::Create(
-        std::bind(&SimulationRunner::Step, this, std::placeholders::_1),
-        this->entityCompMgr, &this->eventMgr);
-=======
     if (_config.NetworkRole().empty())
     {
       /// \todo(nkoenig) Add deprecation warning in ign-gazebo2, and remove
       /// part of the 'if' statement in ign-gazebo3.
-      this->networkMgr = NetworkManager::Create(&this->eventMgr);
+      this->networkMgr = NetworkManager::Create(
+          std::bind(&SimulationRunner::Step, this, std::placeholders::_1),
+          this->entityCompMgr, &this->eventMgr);
     }
     else
     {
-      this->networkMgr = NetworkManager::Create(&this->eventMgr,
+      this->networkMgr = NetworkManager::Create(
+          std::bind(&SimulationRunner::Step, this, std::placeholders::_1),
+          this->entityCompMgr, &this->eventMgr,
           NetworkConfig::FromValues(
             _config.NetworkRole(), _config.NetworkSecondaries()));
     }
->>>>>>> 46a0046d
 
     if (this->networkMgr->IsPrimary())
     {
