/*
 * Copyright (C) 2018 Open Source Robotics Foundation
 *
 * Licensed under the Apache License, Version 2.0 (the "License");
 * you may not use this file except in compliance with the License.
 * You may obtain a copy of the License at
 *
 *     http://www.apache.org/licenses/LICENSE-2.0
 *
 * Unless required by applicable law or agreed to in writing, software
 * distributed under the License is distributed on an "AS IS" BASIS,
 * WITHOUT WARRANTIES OR CONDITIONS OF ANY KIND, either express or implied.
 * See the License for the specific language governing permissions and
 * limitations under the License.
 *
*/

#include <sdf/Collision.hh>
#include <sdf/Link.hh>
#include <sdf/Model.hh>
#include <sdf/Physics.hh>
#include <sdf/Visual.hh>
#include <sdf/World.hh>

#include "SimulationRunner.hh"

#include "ignition/gazebo/components/Collision.hh"
#include "ignition/gazebo/components/Geometry.hh"
#include "ignition/gazebo/components/Link.hh"
#include "ignition/gazebo/components/Material.hh"
#include "ignition/gazebo/components/Model.hh"
#include "ignition/gazebo/components/Name.hh"
#include "ignition/gazebo/components/ParentEntity.hh"
#include "ignition/gazebo/components/Pose.hh"
#include "ignition/gazebo/components/Visual.hh"
#include "ignition/gazebo/components/World.hh"
#include "ignition/gazebo/SystemManager.hh"

using namespace ignition;
using namespace gazebo;

using StringSet = std::unordered_set<std::string>;
using SystemPtr = SimulationRunner::SystemPtr;

//////////////////////////////////////////////////
SimulationRunner::SimulationRunner(const sdf::World *_world,
                                   const std::vector<SystemPtr> &_systems)
{
  // Keep world name
  this->worldName = _world->Name();

  // Store systems
  for (auto &system : _systems)
  {
    this->systems.push_back(SystemInternal(system));
  }

  // Get the first physics profile
  // \todo(louise) Support picking a specific profile
  auto physics = _world->PhysicsByIndex(0);
  if (!physics)
  {
    physics = _world->PhysicsDefault();
  }

  // Step size
  auto dur = std::chrono::duration<double>(physics->MaxStepSize());

  this->stepSize =
      std::chrono::duration_cast<std::chrono::steady_clock::duration>(
      dur);

  // Desired real time factor
  double desiredRtf = _world->PhysicsDefault()->RealTimeFactor();

  // The instantaneous real time factor is given as:
  //
  // RTF = sim_time / real_time
  //
  // Where the sim time is the step size times the number of sim iterations:
  //
  // sim_time = sim_it * step_size
  //
  // And the real time is the period times the number of iterations:
  //
  // real_time = it * period
  //
  // So we have:
  //
  // RTF = sim_it * step_size / it * period
  //
  // Considering no pause, sim_it equals it, so:
  //
  // RTF = step_size / period
  //
  // So to get a given RTF, our desired period is:
  //
  // e_cs_period = step_size / RTF
  this->updatePeriod = std::chrono::nanoseconds(
      static_cast<int>(this->stepSize.count() / desiredRtf));

  // Create entities and components
  this->CreateEntities(_world);

  // World control
  this->node.Advertise("/world/" + this->worldName + "/control",
        &SimulationRunner::OnWorldControl, this);

  ignmsg << "World [" << _world->Name() << "] initialized with ["
         << physics->Name() << "] physics profile." << std::endl;
}

//////////////////////////////////////////////////
SimulationRunner::~SimulationRunner()
{
}

/////////////////////////////////////////////////
void SimulationRunner::InitSystems()
{
  // Initialize all the systems in parallel.
  for (SystemInternal &system : this->systems)
  {
    this->workerPool.AddWork([&system, this] ()
    {
      system.system->Init(system.updates);
    });
  }

  this->workerPool.WaitForResults();
}

/////////////////////////////////////////////////
UpdateInfo SimulationRunner::UpdatedInfo()
{
  // Store the real time, and maintain a window size of 20.
  this->realTimes.push_back(this->realTimeWatch.ElapsedRunTime());
  if (this->realTimes.size() > 20)
  {
    this->realTimes.pop_front();
  }

  // Store the sim time, and maintain a window size of 20.
  this->simTimes.push_back(this->simTime);
  if (this->simTimes.size() > 20)
  {
    this->simTimes.pop_front();
  }

  // Compute the average sim and real times.
  std::chrono::steady_clock::duration simAvg{0}, realAvg{0};
  std::list<std::chrono::steady_clock::duration>::iterator simIter,
    realIter;

  simIter = ++(this->simTimes.begin());
  realIter = ++(this->realTimes.begin());
  while (simIter != this->simTimes.end() && realIter != this->realTimes.end())
  {
    simAvg += ((*simIter) - this->simTimes.front());
    realAvg += ((*realIter) - this->realTimes.front());
    ++simIter;
    ++realIter;
  }

  // RTF
  if (realAvg != 0ns)
  {
    this->realTimeFactor = math::precision(
          static_cast<double>(simAvg.count()) / realAvg.count(), 4);
  }

  // Fill the current update info
  UpdateInfo info;
  info.simTime = this->simTime;
  info.realTime = this->realTimeWatch.ElapsedRunTime();
  info.iterations = this->simIterations;
  if (!this->paused || this->pendingSimIterations > 0)
  {
    info.dt = this->stepSize;
  }
  else
  {
    info.dt = std::chrono::steady_clock::duration::zero();
  }

  return info;
}

/////////////////////////////////////////////////
void SimulationRunner::PublishStats(const UpdateInfo &_info)
{
  // Create the world statistics publisher.
  if (!this->statsPub.Valid())
  {
    transport::AdvertiseMessageOptions advertOpts;
    advertOpts.SetMsgsPerSec(5);
    this->statsPub = this->node.Advertise<ignition::msgs::WorldStatistics>(
          "/world/" + this->worldName + "/stats", advertOpts);
  }

  // Create the world statistics message.
  ignition::msgs::WorldStatistics msg;
  msg.set_real_time_factor(this->realTimeFactor);

  auto realTimeSecNsec =
    ignition::math::durationToSecNsec(_info.realTime);

  auto simTimeSecNsec =
    ignition::math::durationToSecNsec(_info.simTime);

  msg.mutable_real_time()->set_sec(realTimeSecNsec.first);
  msg.mutable_real_time()->set_nsec(realTimeSecNsec.second);

  msg.mutable_sim_time()->set_sec(simTimeSecNsec.first);
  msg.mutable_sim_time()->set_nsec(simTimeSecNsec.second);

  msg.set_iterations(_info.iterations);

  msg.set_paused(this->paused);

  // Publish the message
  this->statsPub.Publish(msg);
}

/////////////////////////////////////////////////
void SimulationRunner::UpdateSystems(const UpdateInfo &_info)
{
  // Update all the systems in parallel
  for (SystemInternal &system : this->systems)
  {
    this->workerPool.AddWork([&system, &_info, this] ()
    {
      for (EntityQueryCallback &cb : system.updates)
      {
<<<<<<< HEAD
        const std::optional<std::reference_wrapper<EntityQuery>> query =
          this->entityCompMgr.Query(cb.first);
        if (query && query->get().EntityCount() > 0)
        {
          SystemQueryResponse response(query->get(), this->entityCompMgr);
          cb.second(_info, response);
        }
=======
        cb(this->entityCompMgr);
>>>>>>> e7aa4991
      }
    });
  }
  this->workerPool.WaitForResults();
}

/////////////////////////////////////////////////
void SimulationRunner::Stop()
{
  this->running = false;
}

/////////////////////////////////////////////////
bool SimulationRunner::Run(const uint64_t _iterations)
{
  // \todo(nkoenig) Systems will need a an update structure, such as
  // priorties, or a dependency chain.
  //
  // \todo(nkoenig) We should implement the two-phase update detailed
  // in the design.

  // Keep track of wall clock time
  this->realTimeWatch.Start();

  // Variables for time keeping.
  std::chrono::steady_clock::time_point startTime;
  std::chrono::steady_clock::duration sleepTime;
  std::chrono::steady_clock::duration actualSleep;

  this->running = true;

  // Execute all the systems until we are told to stop, or the number of
  // iterations is reached.
  for (uint64_t startingIterations = this->iterations;
       this->running && (_iterations == 0 ||
         this->iterations < _iterations + startingIterations);
       ++this->iterations)
  {
    // Compute the time to sleep in order to match, as closely as possible,
    // the update period.
    sleepTime = std::max(0ns, this->prevUpdateRealTime +
        this->updatePeriod - std::chrono::steady_clock::now() -
        this->sleepOffset);
    actualSleep = 0ns;

    // Only sleep if needed.
    if (sleepTime > 0ns)
    {
      // Get the current time, sleep for the duration needed to match the
      // updatePeriod, and then record the actual time slept.
      startTime = std::chrono::steady_clock::now();
      std::this_thread::sleep_for(sleepTime);
      actualSleep = std::chrono::steady_clock::now() - startTime;
    }

    // Exponentially average out the difference between expected sleep time
    // and actual sleep time.
    this->sleepOffset =
      std::chrono::duration_cast<std::chrono::nanoseconds>(
          (actualSleep - sleepTime) * 0.01 + this->sleepOffset * 0.99);

    // Get updated time information
    auto info = this->UpdatedInfo();

    // Publish info
    this->PublishStats(info);

    // Record when the update step starts.
    this->prevUpdateRealTime = std::chrono::steady_clock::now();

    // Update all the systems.
    this->UpdateSystems(info);

    // Update sim time and sim iterations
    if (!this->paused || this->pendingSimIterations > 0)
    {
      this->simTime += this->stepSize;
      ++this->simIterations;

      if (this->pendingSimIterations > 0)
        --this->pendingSimIterations;
    }
  }

  this->running = false;
  return true;
}

//////////////////////////////////////////////////
void SimulationRunner::CreateEntities(const sdf::World *_world)
{
  // World entity
  EntityId worldEntity = this->entityCompMgr.CreateEntity();

  // World components
  this->entityCompMgr.CreateComponent(worldEntity, components::World());
  this->entityCompMgr.CreateComponent(worldEntity,
      components::Name(_world->Name()));

  // Models
  for (uint64_t modelIndex = 0; modelIndex < _world->ModelCount();
      ++modelIndex)
  {
    auto model = _world->ModelByIndex(modelIndex);

    // Entity
    EntityId modelEntity = this->entityCompMgr.CreateEntity();

    // Components
    this->entityCompMgr.CreateComponent(modelEntity, components::Model());
    this->entityCompMgr.CreateComponent(modelEntity,
        components::Pose(model->Pose()));
    this->entityCompMgr.CreateComponent(modelEntity,
        components::Name(model->Name()));
    this->entityCompMgr.CreateComponent(modelEntity,
        components::ParentEntity(worldEntity));

    // Links
    for (uint64_t linkIndex = 0; linkIndex < model->LinkCount();
        ++linkIndex)
    {
      auto link = model->LinkByIndex(linkIndex);

      // Entity
      EntityId linkEntity = this->entityCompMgr.CreateEntity();

      // Components
      this->entityCompMgr.CreateComponent(linkEntity, components::Link());
      this->entityCompMgr.CreateComponent(linkEntity,
          components::Pose(link->Pose()));
      this->entityCompMgr.CreateComponent(linkEntity,
          components::Name(link->Name()));
      this->entityCompMgr.CreateComponent(linkEntity,
          components::ParentEntity(modelEntity));

      // Visuals
      for (uint64_t visualIndex = 0; visualIndex < link->VisualCount();
          ++visualIndex)
      {
        auto visual = link->VisualByIndex(visualIndex);

        // Entity
        EntityId visualEntity = this->entityCompMgr.CreateEntity();

        // Components
        this->entityCompMgr.CreateComponent(visualEntity, components::Visual());
        this->entityCompMgr.CreateComponent(visualEntity,
            components::Pose(visual->Pose()));
        this->entityCompMgr.CreateComponent(visualEntity,
            components::Name(visual->Name()));
        this->entityCompMgr.CreateComponent(visualEntity,
            components::ParentEntity(linkEntity));

        if (visual->Geom())
        {
          this->entityCompMgr.CreateComponent(visualEntity,
              components::Geometry(*visual->Geom()));
        }

        // \todo(louise) Populate with default material if undefined
        if (visual->Material())
        {
          this->entityCompMgr.CreateComponent(visualEntity,
              components::Material(*visual->Material()));
        }
      }

      // Collisions
      for (uint64_t collisionIndex = 0; collisionIndex < link->CollisionCount();
          ++collisionIndex)
      {
        auto collision = link->CollisionByIndex(collisionIndex);

        // Entity
        EntityId collisionEntity = this->entityCompMgr.CreateEntity();

        // Components
        this->entityCompMgr.CreateComponent(collisionEntity,
            components::Collision());
        this->entityCompMgr.CreateComponent(collisionEntity,
            components::Pose(collision->Pose()));
        this->entityCompMgr.CreateComponent(collisionEntity,
            components::Name(collision->Name()));
        this->entityCompMgr.CreateComponent(collisionEntity,
            components::ParentEntity(linkEntity));

        if (collision->Geom())
        {
          this->entityCompMgr.CreateComponent(collisionEntity,
              components::Geometry(*collision->Geom()));
        }
      }
    }
  }
}

/////////////////////////////////////////////////
bool SimulationRunner::Running() const
{
  return this->running;
}

/////////////////////////////////////////////////
uint64_t SimulationRunner::IterationCount() const
{
  return this->iterations;
}

/////////////////////////////////////////////////
size_t SimulationRunner::EntityCount() const
{
  return this->entityCompMgr.EntityCount();
}

/////////////////////////////////////////////////
size_t SimulationRunner::SystemCount() const
{
  return this->systems.size();
}

/////////////////////////////////////////////////
void SimulationRunner::SetUpdatePeriod(
    const std::chrono::steady_clock::duration &_updatePeriod)
{
  this->updatePeriod = _updatePeriod;
}

/////////////////////////////////////////////////
bool SimulationRunner::OnWorldControl(const msgs::WorldControl &_req,
                                      msgs::Boolean &_res)
{
  // Play / pause
  this->paused = _req.pause();

  // Step
  if (_req.multi_step() > 0)
  {
    // Pause for stepping, if not paused yet
    this->paused = true;

    this->pendingSimIterations += _req.multi_step();
  }

  _res.set_data(true);
  return true;
}<|MERGE_RESOLUTION|>--- conflicted
+++ resolved
@@ -95,7 +95,7 @@
   //
   // So to get a given RTF, our desired period is:
   //
-  // e_cs_period = step_size / RTF
+  // period = step_size / RTF
   this->updatePeriod = std::chrono::nanoseconds(
       static_cast<int>(this->stepSize.count() / desiredRtf));
 
@@ -232,17 +232,7 @@
     {
       for (EntityQueryCallback &cb : system.updates)
       {
-<<<<<<< HEAD
-        const std::optional<std::reference_wrapper<EntityQuery>> query =
-          this->entityCompMgr.Query(cb.first);
-        if (query && query->get().EntityCount() > 0)
-        {
-          SystemQueryResponse response(query->get(), this->entityCompMgr);
-          cb.second(_info, response);
-        }
-=======
-        cb(this->entityCompMgr);
->>>>>>> e7aa4991
+        cb(_info, this->entityCompMgr);
       }
     });
   }
