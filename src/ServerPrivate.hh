/*
 * Copyright (C) 2018 Open Source Robotics Foundation
 *
 * Licensed under the Apache License, Version 2.0 (the "License");
 * you may not use this file except in compliance with the License.
 * You may obtain a copy of the License at
 *
 *     http://www.apache.org/licenses/LICENSE-2.0
 *
 * Unless required by applicable law or agreed to in writing, software
 * distributed under the License is distributed on an "AS IS" BASIS,
 * WITHOUT WARRANTIES OR CONDITIONS OF ANY KIND, either express or implied.
 * See the License for the specific language governing permissions and
 * limitations under the License.
 *
*/
#ifndef IGNITION_GAZEBO_SERVERPRIVATE_HH_
#define IGNITION_GAZEBO_SERVERPRIVATE_HH_

#include <ignition/msgs/stringmsg_v.pb.h>

#include <atomic>
#include <condition_variable>
#include <memory>
#include <mutex>
#include <string>
#include <thread>
#include <utility>
#include <vector>

#include <sdf/Root.hh>

#include <ignition/common/SignalHandler.hh>
#include <ignition/common/WorkerPool.hh>

#include <ignition/transport/Node.hh>

#include "ignition/gazebo/config.hh"
#include "ignition/gazebo/Export.hh"
#include "ignition/gazebo/SystemLoader.hh"

using namespace std::chrono_literals;

namespace ignition
{
  namespace gazebo
  {
    // Inline bracket to help doxygen filtering.
    inline namespace IGNITION_GAZEBO_VERSION_NAMESPACE {
    class SimulationRunner;

    // Private data for Server
    class IGNITION_GAZEBO_HIDDEN ServerPrivate
    {
      /// \brief Constructor
      public: ServerPrivate();

      /// \brief Destructor
      public: ~ServerPrivate();

      /// \brief Run the server, and all the simulation runners.
      /// \param[in] _iterations Number of iterations.
      /// \param[in] _cond Optional condition variable. This condition is
      /// notified when the server has started running.
      public: bool Run(const uint64_t _iterations,
                 std::optional<std::condition_variable *> _cond = std::nullopt);

      /// \brief Create all entities that exist in the sdf::Root object.
      public: void CreateEntities();

      /// \brief Load the GUI for each world.
      public: void LoadGui();

      /// \brief Stop server.
      public: void Stop();

      /// \brief Sets up all transport.
      /// \detail Future publishers and subscribers should be created within
      /// this function.
      public: void SetupTransport();

      /// \brief Signal handler callback
      /// \param[in] _sig The signal number
      private: void OnSignal(int _sig);

      /// \brief Callback for worlds service.
      /// \param[out] _res Response containing the names of all the worlds.
      /// \return True if successful.
      private: bool WorldsService(ignition::msgs::StringMsg_V &_res);

      /// \brief A pool of worker threads.
      public: common::WorkerPool workerPool{2};

      /// \brief All the simulation runners.
      public: std::vector<std::unique_ptr<SimulationRunner>> simRunners;

      /// \brief Mutex to protect the Run operation.
      public: std::mutex runMutex;

      /// \brief This is used to indicate that Run has been called, and the
      /// server is in the run state.
      public: std::atomic<bool> running{false};

      /// \brief Thread that executes systems.
      public: std::thread runThread;

      /// \brief Our signal handler.
      public: ignition::common::SignalHandler sigHandler;

      /// \brief Our system loader.
      public: SystemLoaderPtr systemLoader;

<<<<<<< HEAD
      /// \brief The SDF root object.
      /// This keeps the SDF object in memory so that other classes can keep a
      /// pointer to child nodes of the root
      public: sdf::Root sdfRoot;

      /// \brief Whether to use the level system
      public: bool useLevels{false};
=======
      /// \brief List of names for all worlds loaded in this server.
      private: std::vector<std::string> worldNames;

      /// \brief Protects worldNames.
      private: std::mutex worldsMutex;

      /// \brief Node for transport.
      private: transport::Node node;
>>>>>>> e0499223
    };
    }
  }
}
#endif<|MERGE_RESOLUTION|>--- conflicted
+++ resolved
@@ -110,7 +110,6 @@
       /// \brief Our system loader.
       public: SystemLoaderPtr systemLoader;
 
-<<<<<<< HEAD
       /// \brief The SDF root object.
       /// This keeps the SDF object in memory so that other classes can keep a
       /// pointer to child nodes of the root
@@ -118,7 +117,7 @@
 
       /// \brief Whether to use the level system
       public: bool useLevels{false};
-=======
+
       /// \brief List of names for all worlds loaded in this server.
       private: std::vector<std::string> worldNames;
 
@@ -127,7 +126,6 @@
 
       /// \brief Node for transport.
       private: transport::Node node;
->>>>>>> e0499223
     };
     }
   }
