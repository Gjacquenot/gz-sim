--- conflicted
+++ resolved
@@ -18,10 +18,6 @@
 #define IGNITION_GAZEBO_SYSTEMS_CONTACT_HH_
 
 #include <memory>
-<<<<<<< HEAD
-#include <ignition/gazebo/contact-system/Export.hh>
-=======
->>>>>>> 60aac163
 #include <ignition/gazebo/System.hh>
 
 namespace ignition
@@ -40,11 +36,7 @@
   **/
   /// \brief Contact sensor system which manages all contact sensors in
   /// simulation
-<<<<<<< HEAD
-  class IGNITION_GAZEBO_CONTACT_SYSTEM_VISIBLE Contact :
-=======
   class Contact :
->>>>>>> 60aac163
     public System,
     public ISystemPreUpdate,
     public ISystemPostUpdate
