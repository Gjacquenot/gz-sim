/*
 * Copyright (C) 2019 Open Source Robotics Foundation
 *
 * Licensed under the Apache License, Version 2.0 (the "License");
 * you may not use this file except in compliance with the License.
 * You may obtain a copy of the License at
 *
 *     http://www.apache.org/licenses/LICENSE-2.0
 *
 * Unless required by applicable law or agreed to in writing, software
 * distributed under the License is distributed on an "AS IS" BASIS,
 * WITHOUT WARRANTIES OR CONDITIONS OF ANY KIND, either express or implied.
 * See the License for the specific language governing permissions and
 * limitations under the License.
 *
*/
#ifndef IGNITION_GAZEBO_SYSTEMS_LOGICALCAMERA_HH_
#define IGNITION_GAZEBO_SYSTEMS_LOGICALCAMERA_HH_

#include <memory>
#include <ignition/gazebo/config.hh>
<<<<<<< HEAD
#include <ignition/gazebo/logical-camera-system/Export.hh>
=======
>>>>>>> 60aac163
#include <ignition/gazebo/System.hh>

namespace ignition
{
namespace gazebo
{
// Inline bracket to help doxygen filtering.
inline namespace IGNITION_GAZEBO_VERSION_NAMESPACE {
namespace systems
{
  // Forward declarations.
  class LogicalCameraPrivate;

  /** \class LogicalCamera LogicalCamera.hh \
   *  ignition/gazebo/systems/LogicalCamera.hh
  **/
  /// \brief A logical camera sensor that reports objects detected within its
  /// frustum readings over ign transport
<<<<<<< HEAD
  class IGNITION_GAZEBO_LOGICAL_CAMERA_SYSTEM_VISIBLE LogicalCamera:
=======
  class LogicalCamera:
>>>>>>> 60aac163
    public System,
    public ISystemPreUpdate,
    public ISystemPostUpdate
  {
    /// \brief Constructor
    public: explicit LogicalCamera();

    /// \brief Destructor
    public: ~LogicalCamera() override;

    /// Documentation inherited
    public: void PreUpdate(const UpdateInfo &_info,
                           EntityComponentManager &_ecm) final;


    /// Documentation inherited
    public: void PostUpdate(const UpdateInfo &_info,
                            const EntityComponentManager &_ecm) final;

    /// \brief Private data pointer.
    private: std::unique_ptr<LogicalCameraPrivate> dataPtr;
  };
  }
}
}
}
#endif<|MERGE_RESOLUTION|>--- conflicted
+++ resolved
@@ -19,10 +19,6 @@
 
 #include <memory>
 #include <ignition/gazebo/config.hh>
-<<<<<<< HEAD
-#include <ignition/gazebo/logical-camera-system/Export.hh>
-=======
->>>>>>> 60aac163
 #include <ignition/gazebo/System.hh>
 
 namespace ignition
@@ -41,11 +37,7 @@
   **/
   /// \brief A logical camera sensor that reports objects detected within its
   /// frustum readings over ign transport
-<<<<<<< HEAD
-  class IGNITION_GAZEBO_LOGICAL_CAMERA_SYSTEM_VISIBLE LogicalCamera:
-=======
   class LogicalCamera:
->>>>>>> 60aac163
     public System,
     public ISystemPreUpdate,
     public ISystemPostUpdate
