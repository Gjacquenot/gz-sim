--- conflicted
+++ resolved
@@ -20,10 +20,6 @@
 #include <memory>
 
 #include <ignition/gazebo/config.hh>
-<<<<<<< HEAD
-#include <ignition/gazebo/log-system/Export.hh>
-=======
->>>>>>> cd78bd45
 #include <ignition/gazebo/System.hh>
 
 namespace ignition
@@ -40,11 +36,7 @@
   /// \class LogPlayback LogPlayback.hh
   ///   ignition/gazebo/systems/log/LogPlayback.hh
   /// \brief Log state playback
-<<<<<<< HEAD
-  class IGNITION_GAZEBO_LOG_SYSTEM_VISIBLE LogPlayback:
-=======
   class LogPlayback:
->>>>>>> cd78bd45
     public System,
     public ISystemConfigure,
     public ISystemUpdate
