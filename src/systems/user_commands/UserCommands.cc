/*
 * Copyright (C) 2019 Open Source Robotics Foundation
 *
 * Licensed under the Apache License, Version 2.0 (the "License");
 * you may not use this file except in compliance with the License.
 * You may obtain a copy of the License at
 *
 *     http://www.apache.org/licenses/LICENSE-2.0
 *
 * Unless required by applicable law or agreed to in writing, software
 * distributed under the License is distributed on an "AS IS" BASIS,
 * WITHOUT WARRANTIES OR CONDITIONS OF ANY KIND, either express or implied.
 * See the License for the specific language governing permissions and
 * limitations under the License.
 *
 */

#include "UserCommands.hh"

#include <google/protobuf/message.h>
#include <ignition/msgs/boolean.pb.h>
#include <ignition/msgs/entity_factory.pb.h>
#include <ignition/msgs/light.pb.h>
#include <ignition/msgs/pose.pb.h>
#include <ignition/msgs/pose_v.pb.h>
#include <ignition/msgs/physics.pb.h>
#include <ignition/msgs/visual.pb.h>

#include <string>
#include <utility>
#include <vector>

#include <ignition/math/SphericalCoordinates.hh>
#include <ignition/msgs/Utility.hh>

#include <sdf/Physics.hh>
#include <sdf/Root.hh>
#include <sdf/Error.hh>
#include <sdf/Light.hh>

#include <ignition/plugin/Register.hh>
#include <ignition/transport/Node.hh>

#include "ignition/common/Profiler.hh"

#include "ignition/gazebo/components/Light.hh"
#include "ignition/gazebo/components/LightCmd.hh"
#include "ignition/gazebo/components/Link.hh"
#include "ignition/gazebo/components/Model.hh"
#include "ignition/gazebo/components/Name.hh"
#include "ignition/gazebo/components/ParentEntity.hh"
#include "ignition/gazebo/components/Pose.hh"
#include "ignition/gazebo/components/PoseCmd.hh"
#include "ignition/gazebo/components/PhysicsCmd.hh"
#include "ignition/gazebo/components/SphericalCoordinates.hh"
#include "ignition/gazebo/components/World.hh"
#include "ignition/gazebo/Conversions.hh"
#include "ignition/gazebo/EntityComponentManager.hh"
#include "ignition/gazebo/SdfEntityCreator.hh"
#include "ignition/gazebo/World.hh"
#include "ignition/gazebo/components/ContactSensorData.hh"
#include "ignition/gazebo/components/ContactSensor.hh"
#include "ignition/gazebo/components/Sensor.hh"
#include "ignition/gazebo/components/VisualCmd.hh"

using namespace ignition;
using namespace gazebo;
using namespace systems;

namespace ignition
{
namespace gazebo
{
inline namespace IGNITION_GAZEBO_VERSION_NAMESPACE {
namespace systems
{

/// \brief Helper function to get an entity from an entity message.
///
/// \TODO(anyone) Move to Util.hh and generalize for all entities,
/// not only top level
///
/// The message is used as follows:
///
///     if id not null
///       use id
///     else if name not null and type not null
///       use name + type
///     else
///       error
///     end
/// \param[in] _ecm Entity component manager
/// \param[in] _msg Entity message
/// \return Entity ID, or kNullEntity if a matching entity couldn't be
/// found.
Entity topLevelEntityFromMessage(const EntityComponentManager &_ecm,
    const msgs::Entity &_msg)
{
  if (_msg.id() != kNullEntity)
  {
    return _msg.id();
  }

  if (!_msg.name().empty() && _msg.type() != msgs::Entity::NONE)
  {
    Entity entity{kNullEntity};
    if (_msg.type() == msgs::Entity::MODEL)
    {
      entity = _ecm.EntityByComponents(components::Model(),
        components::Name(_msg.name()));
    }
    else if (_msg.type() == msgs::Entity::LIGHT)
    {
      entity = _ecm.EntityByComponents(
        components::Name(_msg.name()));

      auto lightComp = _ecm.Component<components::Light>(entity);
      if (nullptr == lightComp)
        entity = kNullEntity;
    }
    else
    {
      ignerr << "Failed to handle entity type [" << _msg.type() << "]"
             << std::endl;
    }
    return entity;
  }

  ignerr << "Message missing either entity's ID or name + type" << std::endl;
  return kNullEntity;
}

/// \brief Pose3d equality comparison function.
/// \param[in] _a A pose to compare
/// \param[in] _b Another pose to compare
bool pose3Eql(const math::Pose3d &_a, const math::Pose3d &_b)
{
  return _a.Pos().Equal(_b.Pos(), 1e-6) &&
    math::equal(_a.Rot().X(), _b.Rot().X(), 1e-6) &&
    math::equal(_a.Rot().Y(), _b.Rot().Y(), 1e-6) &&
    math::equal(_a.Rot().Z(), _b.Rot().Z(), 1e-6) &&
    math::equal(_a.Rot().W(), _b.Rot().W(), 1e-6);
}

/// \brief This class is passed to every command and contains interfaces that
/// can be shared among all commands. For example, all create and remove
/// commands can use the `creator` object.
class UserCommandsInterface
{
  /// \brief Pointer to entity component manager. We don't assume ownership.
  public: EntityComponentManager *ecm{nullptr};

  /// \brief Creator interface, shared among all commands that need it.
  public: std::unique_ptr<SdfEntityCreator> creator{nullptr};

  /// \brief World entity.
  public: Entity worldEntity{kNullEntity};

  /// \brief Check if there's a contact sensor connected to a collision
  /// component
  /// \param[in] _collision Collision entity to be checked
  /// \return True if a contact sensor is connected to the collision entity,
  /// false otherwise
  public: bool HasContactSensor(const Entity _collision);
};

/// \brief All user commands should inherit from this class so they can be
/// undone / redone.
class UserCommandBase
{
  /// \brief Constructor
  /// \param[in] _msg Message containing user command.
  /// \param[in] _iface Pointer to interfaces shared by all commands.
  public: UserCommandBase(google::protobuf::Message *_msg,
      std::shared_ptr<UserCommandsInterface> &_iface);

  /// \brief Destructor.
  public: virtual ~UserCommandBase();

  /// \brief Execute the command. All subclasses must implement this
  /// function and update entities and components so the command takes effect.
  /// \return True if command was properly executed.
  public: virtual bool Execute() = 0;

  /// \brief Message containing command.
  protected: google::protobuf::Message *msg{nullptr};

  /// \brief Keep pointer to interfaces shared among commands.
  protected: const std::shared_ptr<UserCommandsInterface> iface{nullptr};
};

/// \brief Command to spawn an entity into simulation.
class CreateCommand : public UserCommandBase
{
  /// \brief Constructor
  /// \param[in] _msg Factory message.
  /// \param[in] _iface Pointer to user commands interface.
  public: CreateCommand(msgs::EntityFactory *_msg,
      std::shared_ptr<UserCommandsInterface> &_iface);

  // Documentation inherited
  public: bool Execute() final;
};

/// \brief Command to remove an entity from simulation.
class RemoveCommand : public UserCommandBase
{
  /// \brief Constructor
  /// \param[in] _msg Message identifying the entity to be removed.
  /// \param[in] _iface Pointer to user commands interface.
  public: RemoveCommand(msgs::Entity *_msg,
      std::shared_ptr<UserCommandsInterface> &_iface);

  // Documentation inherited
  public: bool Execute() final;
};

/// \brief Command to modify a light entity from simulation.
class LightCommand : public UserCommandBase
{
  /// \brief Constructor
  /// \param[in] _msg Message identifying the entity to be edited.
  /// \param[in] _iface Pointer to user commands interface.
  public: LightCommand(msgs::Light *_msg,
      std::shared_ptr<UserCommandsInterface> &_iface);

  // Documentation inherited
  public: bool Execute() final;

  /// \brief Light equality comparison function.
  public: std::function<bool(const msgs::Light &, const msgs::Light &)>
          lightEql { [](const msgs::Light &_a, const msgs::Light &_b)
            {
              // todo(ahcorde) Use the field is_light_off in light.proto from
              // Garden on.
              auto getVisualizeVisual = [](const msgs::Light &_light) -> bool
              {
                bool visualizeVisual = true;
                for (int i = 0; i < _light.header().data_size(); ++i)
                {
                  for (int j = 0;
                      j < _light.header().data(i).value_size(); ++j)
                  {
                    if (_light.header().data(i).key() ==
                        "visualizeVisual")
                    {
                      visualizeVisual = ignition::math::parseInt(
                        _light.header().data(i).value(0));
                    }
                  }
                }
                return visualizeVisual;
              };

              // todo(ahcorde) Use the field is_light_off in light.proto from
              // Garden on.
              auto getIsLightOn = [](const msgs::Light &_light) -> bool
              {
                bool isLightOn = true;
                for (int i = 0; i < _light.header().data_size(); ++i)
                {
                  for (int j = 0;
                      j < _light.header().data(i).value_size(); ++j)
                  {
                    if (_light.header().data(i).key() ==
                        "isLightOn")
                    {
                      isLightOn = ignition::math::parseInt(
                        _light.header().data(i).value(0));
                    }
                  }
                }
                return isLightOn;
               };
             return
                getVisualizeVisual(_a) == getVisualizeVisual(_b) &&
                getIsLightOn(_a) == getIsLightOn(_b) &&
                _a.type() == _b.type() &&
                _a.name() == _b.name() &&
                math::equal(
                   _a.diffuse().a(), _b.diffuse().a(), 1e-6f) &&
                math::equal(
                  _a.diffuse().r(), _b.diffuse().r(), 1e-6f) &&
                math::equal(
                  _a.diffuse().g(), _b.diffuse().g(), 1e-6f) &&
                math::equal(
                  _a.diffuse().b(), _b.diffuse().b(), 1e-6f) &&
                math::equal(
                  _a.specular().a(), _b.specular().a(), 1e-6f) &&
                math::equal(
                  _a.specular().r(), _b.specular().r(), 1e-6f) &&
                math::equal(
                  _a.specular().g(), _b.specular().g(), 1e-6f) &&
                math::equal(
                  _a.specular().b(), _b.specular().b(), 1e-6f) &&
                math::equal(
                  _a.range(), _b.range(), 1e-6f) &&
               math::equal(
                 _a.attenuation_linear(),
                 _b.attenuation_linear(),
                 1e-6f) &&
               math::equal(
                 _a.attenuation_constant(),
                 _b.attenuation_constant(),
                 1e-6f) &&
               math::equal(
                 _a.attenuation_quadratic(),
                 _b.attenuation_quadratic(),
                 1e-6f) &&
               _a.cast_shadows() == _b.cast_shadows() &&
               math::equal(
                 _a.intensity(),
                 _b.intensity(),
                 1e-6f) &&
               math::equal(
                 _a.direction().x(), _b.direction().x(), 1e-6) &&
               math::equal(
                 _a.direction().y(), _b.direction().y(), 1e-6) &&
               math::equal(
                 _a.direction().z(), _b.direction().z(), 1e-6) &&
               math::equal(
                 _a.spot_inner_angle(), _b.spot_inner_angle(), 1e-6f) &&
               math::equal(
                 _a.spot_outer_angle(), _b.spot_outer_angle(), 1e-6f) &&
               math::equal(_a.spot_falloff(), _b.spot_falloff(), 1e-6f);
            }};
};

/// \brief Command to update an entity's pose transform.
class PoseCommand : public UserCommandBase
{
  /// \brief Constructor
  /// \param[in] _msg pose message.
  /// \param[in] _iface Pointer to user commands interface.
  public: PoseCommand(msgs::Pose *_msg,
      std::shared_ptr<UserCommandsInterface> &_iface);

  // Documentation inherited
  public: bool Execute() final;
<<<<<<< HEAD
=======
};

/// \brief Command to update an entity's pose transform.
class PoseVectorCommand : public UserCommandBase
{
  /// \brief Constructor
  /// \param[in] _msg pose_v message.
  /// \param[in] _iface Pointer to user commands interface.
  public: PoseVectorCommand(msgs::Pose_V *_msg,
      std::shared_ptr<UserCommandsInterface> &_iface);

  // Documentation inherited
  public: bool Execute() final;
>>>>>>> c3c868d9
};

/// \brief Command to modify the physics parameters of a simulation.
class PhysicsCommand : public UserCommandBase
{
  /// \brief Constructor
  /// \param[in] _msg Message containing the new physics parameters.
  /// \param[in] _iface Pointer to user commands interface.
  public: PhysicsCommand(msgs::Physics *_msg,
      std::shared_ptr<UserCommandsInterface> &_iface);

  // Documentation inherited
  public: bool Execute() final;
};

/// \brief Command to modify the spherical coordinates of a simulation.
class SphericalCoordinatesCommand : public UserCommandBase
{
  /// \brief Constructor
  /// \param[in] _msg Message containing the new coordinates.
  /// \param[in] _iface Pointer to user commands interface.
  public: SphericalCoordinatesCommand(msgs::SphericalCoordinates *_msg,
      std::shared_ptr<UserCommandsInterface> &_iface);

  // Documentation inherited
  public: bool Execute() final;
};

/// \brief Command to enable a collision component.
class EnableCollisionCommand : public UserCommandBase
{
  /// \brief Constructor
  /// \param[in] _msg Message identifying the collision to be enabled.
  /// \param[in] _iface Pointer to user commands interface.
  public: EnableCollisionCommand(msgs::Entity *_msg,
      std::shared_ptr<UserCommandsInterface> &_iface);

  // Documentation inherited
  public: bool Execute() final;
};

/// \brief Command to disable a collision component.
class DisableCollisionCommand : public UserCommandBase
{
  /// \brief Constructor
  /// \param[in] _msg Message identifying the collision to be disabled.
  /// \param[in] _iface Pointer to user commands interface.
  public: DisableCollisionCommand(msgs::Entity *_msg,
      std::shared_ptr<UserCommandsInterface> &_iface);

  // Documentation inherited
  public: bool Execute() final;
};


/// \brief Command to modify a visual entity from simulation.
class VisualCommand : public UserCommandBase
{
  /// \brief Constructor
  /// \param[in] _msg Message containing the visual parameters.
  /// \param[in] _iface Pointer to user commands interface.
  public: VisualCommand(msgs::Visual *_msg,
      std::shared_ptr<UserCommandsInterface> &_iface);

  // Documentation inherited
  public: bool Execute() final;

  /// \brief Visual equality comparision function
  /// TODO(anyone) Currently only checks for material colors equality,
  /// need to extend to others
  public: std::function<bool(const msgs::Visual &, const msgs::Visual &)>
          visualEql { [](const msgs::Visual &_a, const msgs::Visual &_b)
            {
              auto aMaterial = _a.material(), bMaterial = _b.material();
              return
                _a.name() == _b.name() &&
                _a.id() == _b.id() &&
                math::equal(
                  aMaterial.ambient().r(), bMaterial.ambient().r(), 1e-6f) &&
                math::equal(
                  aMaterial.ambient().g(), bMaterial.ambient().g(), 1e-6f) &&
                math::equal(
                  aMaterial.ambient().b(), bMaterial.ambient().b(), 1e-6f) &&
                math::equal(
                  aMaterial.ambient().a(), bMaterial.ambient().a(), 1e-6f) &&
                math::equal(
                  aMaterial.diffuse().r(), bMaterial.diffuse().r(), 1e-6f) &&
                math::equal(
                  aMaterial.diffuse().g(), bMaterial.diffuse().g(), 1e-6f) &&
                math::equal(
                  aMaterial.diffuse().b(), bMaterial.diffuse().b(), 1e-6f) &&
                math::equal(
                  aMaterial.diffuse().a(), bMaterial.diffuse().a(), 1e-6f) &&
                math::equal(
                  aMaterial.specular().r(), bMaterial.specular().r(), 1e-6f) &&
                math::equal(
                  aMaterial.specular().g(), bMaterial.specular().g(), 1e-6f) &&
                math::equal(
                  aMaterial.specular().b(), bMaterial.specular().b(), 1e-6f) &&
                math::equal(
                  aMaterial.specular().a(), bMaterial.specular().a(), 1e-6f) &&
                math::equal(
                  aMaterial.emissive().r(), bMaterial.emissive().r(), 1e-6f) &&
                math::equal(
                  aMaterial.emissive().g(), bMaterial.emissive().g(), 1e-6f) &&
                math::equal(
                  aMaterial.emissive().b(), bMaterial.emissive().b(), 1e-6f) &&
                math::equal(
                  aMaterial.emissive().a(), bMaterial.emissive().a(), 1e-6f);
            }};
};
}
}
}
}

/// \brief Private UserCommands data class.
class ignition::gazebo::systems::UserCommandsPrivate
{
  /// \brief Callback for create service
  /// \param[in] _req Request containing entity description.
  /// \param[out] _res True if message successfully received and queued.
  /// It does not mean that the entity will be successfully spawned.
  /// \return True if successful.
  public: bool CreateService(const msgs::EntityFactory &_req,
      msgs::Boolean &_res);

  /// \brief Callback for multiple create service
  /// \param[in] _req Request containing one or more entity descriptions.
  /// \param[out] _res True if message successfully received and queued.
  /// It does not mean that the entities will be successfully spawned.
  /// \return True if successful.
  public: bool CreateServiceMultiple(
              const msgs::EntityFactory_V &_req, msgs::Boolean &_res);

  /// \brief Callback for remove service
  /// \param[in] _req Request containing identification of entity to be removed.
  /// \param[out] _res True if message successfully received and queued.
  /// It does not mean that the entity will be successfully removed.
  /// \return True if successful.
  public: bool RemoveService(const msgs::Entity &_req,
      msgs::Boolean &_res);

  /// \brief Callback for light service
  /// \param[in] _req Request containing light update of an entity.
  /// \param[out] _res True if message successfully received and queued.
  /// It does not mean that the light will be successfully updated.
  /// \return True if successful.
  public: bool LightService(const msgs::Light &_req, msgs::Boolean &_res);

  /// \brief Callback for light subscription
  /// \param[in] _msg Light message
  public: void OnCmdLight(const msgs::Light &_msg);

  /// \brief Callback for pose service
  /// \param[in] _req Request containing pose update of an entity.
  /// \param[out] _res True if message successfully received and queued.
  /// It does not mean that the entity will be successfully moved.
  /// \return True if successful.
  public: bool PoseService(const msgs::Pose &_req, msgs::Boolean &_res);

  /// \brief Callback for pose_v service
  /// \param[in] _req Request containing pose update of several entities.
  /// \param[out] _res True if message successfully received and queued.
  /// It does not mean that the entity will be successfully moved.
  /// \return True if successful.
  public: bool PoseVectorService(const msgs::Pose_V &_req, msgs::Boolean &_res);

  /// \brief Callback for physics service
  /// \param[in] _req Request containing updates to the physics parameters.
  /// \param[out] _res True if message successfully received and queued.
  /// It does not mean that the physics parameters will be successfully updated.
  /// \return True if successful.
  public: bool PhysicsService(const msgs::Physics &_req, msgs::Boolean &_res);

  /// \brief Callback for spherical coordinates service
  /// \param[in] _req Request containing updates to the spherical coordinates.
  /// \param[in] _res True if message successfully received and queued.
  /// It does not mean that the physics parameters will be successfully updated.
  /// \return True if successful.
  public: bool SphericalCoordinatesService(
      const msgs::SphericalCoordinates &_req, msgs::Boolean &_res);

  /// \brief Callback for enable collision service
  /// \param[in] _req Request containing collision entity.
  /// \param[out] _res True if message successfully received and queued.
  /// It does not mean that the collision will be successfully enabled.
  /// \return True if successful.
  public: bool EnableCollisionService(
      const msgs::Entity &_req, msgs::Boolean &_res);

  /// \brief Callback for disable collision service
  /// \param[in] _req Request containing collision entity.
  /// \param[out] _res True if message successfully received and queued.
  /// It does not mean that the collision will be successfully disabled.
  /// \return True if successful.
  public: bool DisableCollisionService(
      const msgs::Entity &_req, msgs::Boolean &_res);

  /// \brief Callback for visual service
  /// \param[in] _req Request containing visual updates of an entity
  /// \param[out] _res True if message sucessfully received and queued.
  /// It does not mean that the viusal will be successfully updated
  /// \return True if successful.
  public: bool VisualService(const msgs::Visual &_req, msgs::Boolean &_res);

  /// \brief Queue of commands pending execution.
  public: std::vector<std::unique_ptr<UserCommandBase>> pendingCmds;

  /// \brief Ignition communication node.
  public: transport::Node node;

  /// \brief Object holding several interfaces that can be used by any command.
  public: std::shared_ptr<UserCommandsInterface> iface{nullptr};

  /// \brief Mutex to protect pending queue.
  public: std::mutex pendingMutex;
};

/// \brief Pose3d equality comparison function.
/// \param[in] _a A pose to compare
/// \param[in] _b Another pose to compare
bool pose3Eql(const math::Pose3d &_a, const math::Pose3d &_b)
{
  return _a.Pos().Equal(_b.Pos(), 1e-6) &&
    math::equal(_a.Rot().X(), _b.Rot().X(), 1e-6) &&
    math::equal(_a.Rot().Y(), _b.Rot().Y(), 1e-6) &&
    math::equal(_a.Rot().Z(), _b.Rot().Z(), 1e-6) &&
    math::equal(_a.Rot().W(), _b.Rot().W(), 1e-6);
}

/// \brief Update pose for a specific pose message
/// \param[in] _req Message containing new pose
/// \param[in] _iface Pointer to user commands interface.
/// \return True if successful.
bool updatePose(
  const msgs::Pose &_req,
  std::shared_ptr<UserCommandsInterface> _iface);

//////////////////////////////////////////////////
UserCommands::UserCommands() : System(),
    dataPtr(std::make_unique<UserCommandsPrivate>())
{
}

//////////////////////////////////////////////////
UserCommands::~UserCommands() = default;

//////////////////////////////////////////////////
bool UserCommandsInterface::HasContactSensor(const Entity _collision)
{
  auto *linkEntity = ecm->Component<components::ParentEntity>(_collision);
  auto allLinkSensors =
    ecm->EntitiesByComponents(components::Sensor(),
      components::ParentEntity(*linkEntity));

  for (auto const &sensor : allLinkSensors)
  {
    // Check if it is a contact sensor
    auto isContactSensor =
      ecm->EntityHasComponentType(sensor, components::ContactSensor::typeId);
    if (!isContactSensor)
      continue;

    // Check if sensor is connected to _collision
    auto componentName = ecm->Component<components::Name>(_collision);
    std::string collisionName = componentName->Data();
    auto sensorSDF = ecm->Component<components::ContactSensor>(sensor)->Data();
    auto sensorCollisionName =
      sensorSDF->GetElement("contact")->Get<std::string>("collision");

    if (collisionName == sensorCollisionName)
    {
      return true;
    }
  }

  return false;
}

//////////////////////////////////////////////////
void UserCommands::Configure(const Entity &_entity,
    const std::shared_ptr<const sdf::Element> &,
    EntityComponentManager &_ecm,
    EventManager &_eventManager)
{
  // Create interfaces shared among commands
  this->dataPtr->iface = std::make_shared<UserCommandsInterface>();
  this->dataPtr->iface->worldEntity = _entity;
  this->dataPtr->iface->ecm = &_ecm;
  this->dataPtr->iface->creator =
      std::make_unique<SdfEntityCreator>(_ecm, _eventManager);

  const components::Name *constCmp = _ecm.Component<components::Name>(_entity);
  const std::string &worldName = constCmp->Data();

  auto validWorldName = transport::TopicUtils::AsValidTopic(worldName);
  if (validWorldName.empty())
  {
    ignerr << "World name [" << worldName
           << "] doesn't work well with transport, services not advertised."
           << std::endl;
    return;
  }

  // Create service
  std::string createService{"/world/" + validWorldName + "/create"};
  this->dataPtr->node.Advertise(createService,
      &UserCommandsPrivate::CreateService, this->dataPtr.get());

  // Create service for EntityFactory_V
  std::string createServiceMultiple{"/world/" + validWorldName +
      "/create_multiple"};
  this->dataPtr->node.Advertise(createServiceMultiple,
      &UserCommandsPrivate::CreateServiceMultiple, this->dataPtr.get());

  ignmsg << "Create service on [" << createService << "]" << std::endl;

  // Remove service
  std::string removeService{"/world/" + validWorldName + "/remove"};
  this->dataPtr->node.Advertise(removeService,
      &UserCommandsPrivate::RemoveService, this->dataPtr.get());

  ignmsg << "Remove service on [" << removeService << "]" << std::endl;

  // Pose service
  std::string poseService{"/world/" + validWorldName + "/set_pose"};
  this->dataPtr->node.Advertise(poseService,
      &UserCommandsPrivate::PoseService, this->dataPtr.get());

  ignmsg << "Pose service on [" << poseService << "]" << std::endl;

  // Pose vector service
  std::string poseVectorService{
    "/world/" + worldName + "/set_pose_vector"};
  this->dataPtr->node.Advertise(poseVectorService,
      &UserCommandsPrivate::PoseVectorService, this->dataPtr.get());

  ignmsg << "Pose service on [" << poseVectorService << "]" << std::endl;

  // Light service
  std::string lightService{"/world/" + validWorldName + "/light_config"};
  this->dataPtr->node.Advertise(lightService,
      &UserCommandsPrivate::LightService, this->dataPtr.get());

  ignmsg << "Light configuration service on [" << lightService << "]"
    << std::endl;

  std::string lightTopic{"/world/" + validWorldName + "/light_config"};
  this->dataPtr->node.Subscribe(lightTopic, &UserCommandsPrivate::OnCmdLight,
                                this->dataPtr.get());

  // Physics service
  std::string physicsService{"/world/" + validWorldName + "/set_physics"};
  this->dataPtr->node.Advertise(physicsService,
      &UserCommandsPrivate::PhysicsService, this->dataPtr.get());

  ignmsg << "Physics service on [" << physicsService << "]" << std::endl;

  // Spherical coordinates service
  std::string sphericalCoordinatesService{"/world/" + validWorldName +
      "/set_spherical_coordinates"};
  this->dataPtr->node.Advertise(sphericalCoordinatesService,
      &UserCommandsPrivate::SphericalCoordinatesService, this->dataPtr.get());

  ignmsg << "SphericalCoordinates service on [" << sphericalCoordinatesService
         << "]" << std::endl;

  // Enable collision service
  std::string enableCollisionService{
    "/world/" + validWorldName + "/enable_collision"};
  this->dataPtr->node.Advertise(enableCollisionService,
      &UserCommandsPrivate::EnableCollisionService, this->dataPtr.get());

  ignmsg << "Enable collision service on [" << enableCollisionService << "]"
    << std::endl;

  // Disable collision service
  std::string disableCollisionService{
    "/world/" + validWorldName + "/disable_collision"};
  this->dataPtr->node.Advertise(disableCollisionService,
      &UserCommandsPrivate::DisableCollisionService, this->dataPtr.get());

  ignmsg << "Disable collision service on [" << disableCollisionService << "]"
    << std::endl;

  // Visual service
  std::string visualService
      {"/world/" + worldName + "/visual_config"};
  this->dataPtr->node.Advertise(visualService,
      &UserCommandsPrivate::VisualService, this->dataPtr.get());

  ignmsg << "Material service on [" << visualService << "]" << std::endl;
}

//////////////////////////////////////////////////
void UserCommands::PreUpdate(const UpdateInfo &/*_info*/,
    EntityComponentManager &)
{
  IGN_PROFILE("UserCommands::PreUpdate");
  // make a copy the cmds so execution does not block receiving other
  // incoming cmds
  std::vector<std::unique_ptr<UserCommandBase>> cmds;
  {
    std::lock_guard<std::mutex> lock(this->dataPtr->pendingMutex);
    if (this->dataPtr->pendingCmds.empty())
      return;
    cmds = std::move(this->dataPtr->pendingCmds);
    this->dataPtr->pendingCmds.clear();
  }

  // TODO(louise) Record current world state for undo

  // Execute pending commands
  for (auto &cmd : cmds)
  {
    // Execute
    if (!cmd->Execute())
      continue;

    // TODO(louise) Update command with current world state

    // TODO(louise) Move to undo list
  }

  // TODO(louise) Clear redo list
}

//////////////////////////////////////////////////
bool UserCommandsPrivate::CreateServiceMultiple(
    const msgs::EntityFactory_V &_req, msgs::Boolean &_res)
{
  std::lock_guard<std::mutex> lock(this->pendingMutex);
  for (int i = 0; i < _req.data_size(); ++i)
  {
    const msgs::EntityFactory &msg = _req.data(i);
    // Create command and push it to queue
    auto msgCopy = msg.New();
    msgCopy->CopyFrom(msg);
    auto cmd = std::make_unique<CreateCommand>(msgCopy, this->iface);
    this->pendingCmds.push_back(std::move(cmd));
  }

  _res.set_data(true);
  return true;
}

//////////////////////////////////////////////////
bool UserCommandsPrivate::CreateService(const msgs::EntityFactory &_req,
    msgs::Boolean &_res)
{
  // Create command and push it to queue
  auto msg = _req.New();
  msg->CopyFrom(_req);
  auto cmd = std::make_unique<CreateCommand>(msg, this->iface);

  // Push to pending
  {
    std::lock_guard<std::mutex> lock(this->pendingMutex);
    this->pendingCmds.push_back(std::move(cmd));
  }

  _res.set_data(true);
  return true;
}

//////////////////////////////////////////////////
bool UserCommandsPrivate::RemoveService(const msgs::Entity &_req,
    msgs::Boolean &_res)
{
  // Create command and push it to queue
  auto msg = _req.New();
  msg->CopyFrom(_req);
  auto cmd = std::make_unique<RemoveCommand>(msg, this->iface);

  // Push to pending
  {
    std::lock_guard<std::mutex> lock(this->pendingMutex);
    this->pendingCmds.push_back(std::move(cmd));
  }

  _res.set_data(true);
  return true;
}

//////////////////////////////////////////////////
bool UserCommandsPrivate::LightService(const msgs::Light &_req,
    msgs::Boolean &_res)
{
  // Create command and push it to queue
  auto msg = _req.New();
  msg->CopyFrom(_req);
  auto cmd = std::make_unique<LightCommand>(msg, this->iface);

  // Push to pending
  {
    std::lock_guard<std::mutex> lock(this->pendingMutex);
    this->pendingCmds.push_back(std::move(cmd));
  }

  _res.set_data(true);
  return true;
}

//////////////////////////////////////////////////
void UserCommandsPrivate::OnCmdLight(const msgs::Light &_msg)
{
  auto msg = _msg.New();
  msg->CopyFrom(_msg);
  auto cmd = std::make_unique<LightCommand>(msg, this->iface);

  // Push to pending
  {
    std::lock_guard<std::mutex> lock(this->pendingMutex);
    this->pendingCmds.push_back(std::move(cmd));
  }
}


//////////////////////////////////////////////////
bool UserCommandsPrivate::PoseService(const msgs::Pose &_req,
    msgs::Boolean &_res)
{
  // Create command and push it to queue
  auto msg = _req.New();
  msg->CopyFrom(_req);
  auto cmd = std::make_unique<PoseCommand>(msg, this->iface);

  // Push to pending
  {
    std::lock_guard<std::mutex> lock(this->pendingMutex);
    this->pendingCmds.push_back(std::move(cmd));
  }

  _res.set_data(true);
  return true;
}

//////////////////////////////////////////////////
bool UserCommandsPrivate::PoseVectorService(const msgs::Pose_V &_req,
    msgs::Boolean &_res)
{
  // Create command and push it to queue
  auto msg = _req.New();
  msg->CopyFrom(_req);
  auto cmd = std::make_unique<PoseVectorCommand>(msg, this->iface);

  // Push to pending
  {
    std::lock_guard<std::mutex> lock(this->pendingMutex);
    this->pendingCmds.push_back(std::move(cmd));
  }

  _res.set_data(true);
  return true;
}

//////////////////////////////////////////////////
bool UserCommandsPrivate::EnableCollisionService(const msgs::Entity &_req,
    msgs::Boolean &_res)
{
  // Create command and push it to queue
  auto msg = _req.New();
  msg->CopyFrom(_req);
  auto cmd = std::make_unique<EnableCollisionCommand>(msg, this->iface);

  // Push to pending
  {
    std::lock_guard<std::mutex> lock(this->pendingMutex);
    this->pendingCmds.push_back(std::move(cmd));
  }

  _res.set_data(true);
  return true;
}

//////////////////////////////////////////////////
bool UserCommandsPrivate::DisableCollisionService(const msgs::Entity &_req,
    msgs::Boolean &_res)
{
  // Create command and push it to queue
  auto msg = _req.New();
  msg->CopyFrom(_req);
  auto cmd = std::make_unique<DisableCollisionCommand>(msg, this->iface);

  // Push to pending
  {
    std::lock_guard<std::mutex> lock(this->pendingMutex);
    this->pendingCmds.push_back(std::move(cmd));
  }

  _res.set_data(true);
  return true;
}

//////////////////////////////////////////////////
bool UserCommandsPrivate::PhysicsService(const msgs::Physics &_req,
    msgs::Boolean &_res)
{
  // Create command and push it to queue
  auto msg = _req.New();
  msg->CopyFrom(_req);
  auto cmd = std::make_unique<PhysicsCommand>(msg, this->iface);
  // Push to pending
  {
    std::lock_guard<std::mutex> lock(this->pendingMutex);
    this->pendingCmds.push_back(std::move(cmd));
  }

  _res.set_data(true);
  return true;
}

//////////////////////////////////////////////////
bool UserCommandsPrivate::VisualService(const msgs::Visual &_req,
    msgs::Boolean &_res)
{
  // Create command and push it to queue
  auto msg = _req.New();
  msg->CopyFrom(_req);
  auto cmd = std::make_unique<VisualCommand>(msg, this->iface);
  // Push to pending
  {
    std::lock_guard<std::mutex> lock(this->pendingMutex);
    this->pendingCmds.push_back(std::move(cmd));
  }

  _res.set_data(true);
  return true;
}

//////////////////////////////////////////////////
bool UserCommandsPrivate::SphericalCoordinatesService(
    const msgs::SphericalCoordinates &_req, msgs::Boolean &_res)
{
  // Create command and push it to queue
  auto msg = _req.New();
  msg->CopyFrom(_req);
  auto cmd = std::make_unique<SphericalCoordinatesCommand>(msg, this->iface);
  // Push to pending
  {
    std::lock_guard<std::mutex> lock(this->pendingMutex);
    this->pendingCmds.push_back(std::move(cmd));
  }

  _res.set_data(true);
  return true;
}

//////////////////////////////////////////////////
UserCommandBase::UserCommandBase(google::protobuf::Message *_msg,
    std::shared_ptr<UserCommandsInterface> &_iface)
    : msg(_msg), iface(_iface)
{
}

//////////////////////////////////////////////////
UserCommandBase::~UserCommandBase()
{
  if (this->msg != nullptr)
    delete this->msg;
  this->msg = nullptr;
}

//////////////////////////////////////////////////
CreateCommand::CreateCommand(msgs::EntityFactory *_msg,
    std::shared_ptr<UserCommandsInterface> &_iface)
    : UserCommandBase(_msg, _iface)
{
}

//////////////////////////////////////////////////
bool CreateCommand::Execute()
{
  auto createMsg = dynamic_cast<const msgs::EntityFactory *>(this->msg);
  if (nullptr == createMsg)
  {
    ignerr << "Internal error, null create message" << std::endl;
    return false;
  }

  // Load SDF
  sdf::Root root;
  sdf::Light lightSdf;
  sdf::Errors errors;
  switch (createMsg->from_case())
  {
    case msgs::EntityFactory::kSdf:
    {
      errors = root.LoadSdfString(createMsg->sdf());
      break;
    }
    case msgs::EntityFactory::kSdfFilename:
    {
      errors = root.Load(createMsg->sdf_filename());
      break;
    }
    case msgs::EntityFactory::kModel:
    {
      // TODO(louise) Support model msg
      ignerr << "model field not yet supported." << std::endl;
      return false;
    }
    case msgs::EntityFactory::kLight:
    {
      lightSdf = convert<sdf::Light>(createMsg->light());
      break;
    }
    case msgs::EntityFactory::kCloneName:
    {
      auto validClone = false;
      auto clonedEntity = kNullEntity;
      auto entityToClone = this->iface->ecm->EntityByComponents(
          components::Name(createMsg->clone_name()));
      if (kNullEntity != entityToClone)
      {
        auto parentComp =
          this->iface->ecm->Component<components::ParentEntity>(entityToClone);

        // TODO(anyone) add better support for creating non-top level entities.
        // For now, we will only clone top level entities
        if (parentComp && parentComp->Data() == this->iface->worldEntity)
        {
          auto parentEntity = parentComp->Data();
          clonedEntity = this->iface->ecm->Clone(entityToClone,
              parentEntity, createMsg->name(), createMsg->allow_renaming());
          validClone = kNullEntity != clonedEntity;
        }
      }

      if (!validClone)
      {
        ignerr << "Request to clone an entity named ["
          << createMsg->clone_name() << "] failed." << std::endl;
        return false;
      }

      if (createMsg->has_pose())
      {
        // TODO(anyone) handle if relative_to is filled
        auto pose = gazebo::convert<math::Pose3d>(createMsg->pose());
        this->iface->ecm->SetComponentData<components::Pose>(clonedEntity,
            pose);
      }
      return true;
    }
    default:
    {
      ignerr << "Missing [from] field in create message." << std::endl;
      return false;
    }
  }

  if (!errors.empty())
  {
    for (auto &err : errors)
      ignerr << err << std::endl;
    return false;
  }

  bool isModel{false};
  bool isLight{false};
  bool isActor{false};
  bool isRoot{false};
  if (nullptr != root.Model())
  {
    isRoot = true;
    isModel = true;
  }
  else if (nullptr != root.Light())
  {
    isRoot = true;
    isLight = true;
  }
  else if (nullptr != root.Actor())
  {
    isRoot = true;
    isActor = true;
  }
  else if (!lightSdf.Name().empty())
  {
    isLight = true;
  }
  else
  {
    ignerr << "Expected exactly one top-level <model>, <light> or <actor> on"
           << " SDF." << std::endl;
    return false;
  }

  if ((isModel && isLight) || (isModel && isActor) || (isLight && isActor))
  {
    ignwarn << "Expected exactly one top-level <model>, <light> or <actor>, "
            << "but found more. Only the 1st will be spawned." << std::endl;
  }

  // Check the name of the entity being spawned
  std::string desiredName;
  if (!createMsg->name().empty())
  {
    desiredName = createMsg->name();
  }
  else if (isModel)
  {
    desiredName = root.Model()->Name();
  }
  else if (isLight && isRoot)
  {
    desiredName = root.Light()->Name();
  }
  else if (isLight)
  {
    desiredName = lightSdf.Name();
  }
  else if (isActor)
  {
    desiredName = root.Actor()->Name();
  }

  // Check if there's already a top-level entity with the given name
  if (kNullEntity != this->iface->ecm->EntityByComponents(
      components::Name(desiredName),
      components::ParentEntity(this->iface->worldEntity)))
  {
    if (!createMsg->allow_renaming())
    {
      ignwarn << "Entity named [" << desiredName << "] already exists and "
              << "[allow_renaming] is false. Entity not spawned."
              << std::endl;
      return false;
    }

    // Generate unique name
    std::string newName = desiredName;
    int i = 0;
    while (kNullEntity != this->iface->ecm->EntityByComponents(
      components::Name(newName),
      components::ParentEntity(this->iface->worldEntity)))
    {
      newName = desiredName + "_" + std::to_string(i++);
    }
    desiredName = newName;
  }

  // Create entities
  Entity entity{kNullEntity};
  if (isModel)
  {
    auto model = *root.Model();
    model.SetName(desiredName);
    entity = this->iface->creator->CreateEntities(&model);
  }
  else if (isLight && isRoot)
  {
    auto light = *root.Light();
    light.SetName(desiredName);
    entity = this->iface->creator->CreateEntities(&light);
  }
  else if (isLight)
  {
    lightSdf.SetName(desiredName);
    entity = this->iface->creator->CreateEntities(&lightSdf);
  }
  else if (isActor)
  {
    auto actor = *root.Actor();
    actor.SetName(desiredName);
    entity = this->iface->creator->CreateEntities(&actor);
  }

  this->iface->creator->SetParent(entity, this->iface->worldEntity);

  // Pose
  std::optional<math::Pose3d> createPose;
  if (createMsg->has_pose())
  {
    createPose = msgs::Convert(createMsg->pose());
  }

  // Spherical coordinates
  if (createMsg->has_spherical_coordinates())
  {
    auto scComp = this->iface->ecm->Component<components::SphericalCoordinates>(
        this->iface->worldEntity);
    if (nullptr == scComp)
    {
      ignwarn << "Trying to create entity [" << desiredName
              << "] with spherical coordinates, but world's spherical "
              << "coordinates aren't set. Entity will be created at the world "
              << "origin." << std::endl;
    }
    else
    {
      // deg to rad
      math::Vector3d latLonEle{
          IGN_DTOR(createMsg->spherical_coordinates().latitude_deg()),
          IGN_DTOR(createMsg->spherical_coordinates().longitude_deg()),
          createMsg->spherical_coordinates().elevation()};

      auto pos = scComp->Data().PositionTransform(latLonEle,
          math::SphericalCoordinates::SPHERICAL,
          math::SphericalCoordinates::LOCAL2);

      // Override pos and add to yaw
      if (!createPose.has_value())
        createPose = math::Pose3d::Zero;
      createPose.value().SetX(pos.X());
      createPose.value().SetY(pos.Y());
      createPose.value().SetZ(pos.Z());
      createPose.value().Rot() = math::Quaterniond(0, 0,
          IGN_DTOR(createMsg->spherical_coordinates().heading_deg())) *
          createPose.value().Rot();
    }
  }

  if (createPose.has_value())
  {
    auto poseComp = this->iface->ecm->Component<components::Pose>(entity);
    *poseComp = components::Pose(createPose.value());
  }

  igndbg << "Created entity [" << entity << "] named [" << desiredName << "]"
         << std::endl;

  return true;
}

//////////////////////////////////////////////////
RemoveCommand::RemoveCommand(msgs::Entity *_msg,
    std::shared_ptr<UserCommandsInterface> &_iface)
    : UserCommandBase(_msg, _iface)
{
}

//////////////////////////////////////////////////
bool RemoveCommand::Execute()
{
  auto removeMsg = dynamic_cast<const msgs::Entity *>(this->msg);
  if (nullptr == removeMsg)
  {
    ignerr << "Internal error, null remove message" << std::endl;
    return false;
  }

  auto entity = topLevelEntityFromMessage(*this->iface->ecm, *removeMsg);
  if (entity == kNullEntity)
  {
    ignerr << "Entity named [" << removeMsg->name() << "] of type ["
           << removeMsg->type() << "] not found, so not removed." << std::endl;
    return false;
  }

  // Check that we support removing this entity
  auto parent = this->iface->ecm->ParentEntity(entity);
  if (nullptr == this->iface->ecm->Component<components::World>(parent))
  {
    ignerr << "Entity [" << entity
           << "] is not a direct child of the world, so it can't be removed."
           << std::endl;
    return false;
  }

  if (nullptr == this->iface->ecm->Component<components::Model>(entity) &&
      nullptr == this->iface->ecm->Component<components::Light>(entity))
  {
    ignerr << "Entity [" << entity
           << "] is not a model or a light, so it can't be removed."
           << std::endl;
    return false;
  }

  igndbg << "Requesting removal of entity [" << entity << "]" << std::endl;
  this->iface->creator->RequestRemoveEntity(entity);
  return true;
}

//////////////////////////////////////////////////
LightCommand::LightCommand(msgs::Light *_msg,
    std::shared_ptr<UserCommandsInterface> &_iface)
    : UserCommandBase(_msg, _iface)
{
}

//////////////////////////////////////////////////
bool LightCommand::Execute()
{
  auto lightMsg = dynamic_cast<const msgs::Light *>(this->msg);
  if (nullptr == lightMsg)
  {
    ignerr << "Internal error, null light message" << std::endl;
    return false;
  }

  Entity lightEntity{kNullEntity};

  if (lightMsg->id() != kNullEntity)
  {
    lightEntity = lightMsg->id();
  }
  else if (!lightMsg->name().empty())
  {
    if (lightMsg->parent_id() != kNullEntity)
    {
      lightEntity = this->iface->ecm->EntityByComponents(
        components::Name(lightMsg->name()),
        components::ParentEntity(lightMsg->parent_id()));
    }
    else
    {
      lightEntity = this->iface->ecm->EntityByComponents(
        components::Name(lightMsg->name()));
    }
  }
  if (kNullEntity == lightEntity)
  {
    ignerr << "Failed to find light with name [" << lightMsg->name()
           << "], ID [" << lightMsg->id() << "] and parent ID ["
           << lightMsg->parent_id() << "]." << std::endl;
    return false;
  }

  if (!lightEntity)
  {
    ignmsg << "Failed to find light entity named [" << lightMsg->name()
      << "]." << std::endl;
    return false;
  }

  auto lightPose = this->iface->ecm->Component<components::Pose>(lightEntity);
  if (nullptr == lightPose)
    lightEntity = kNullEntity;

  if (!lightEntity)
  {
    ignmsg << "Pose component not available" << std::endl;
    return false;
  }

  if (lightMsg->has_pose())
  {
    lightPose->Data().Pos() = msgs::Convert(lightMsg->pose()).Pos();
  }

  auto lightCmdComp =
    this->iface->ecm->Component<components::LightCmd>(lightEntity);
  if (!lightCmdComp)
  {
    this->iface->ecm->CreateComponent(
        lightEntity, components::LightCmd(*lightMsg));
  }
  else
  {
    auto state = lightCmdComp->SetData(*lightMsg, this->lightEql) ?
        ComponentState::OneTimeChange :
        ComponentState::NoChange;
    this->iface->ecm->SetChanged(lightEntity, components::LightCmd::typeId,
      state);
  }

  return true;
}

//////////////////////////////////////////////////
bool updatePose(
  const msgs::Pose &_poseMsg,
  std::shared_ptr<UserCommandsInterface> _iface)
{
  // Check the name of the entity being spawned
  std::string entityName = _poseMsg.name();
  Entity entity = kNullEntity;
  // TODO(anyone) Update pose message to use Entity, with default ID null
  if (_poseMsg.id() != kNullEntity && _poseMsg.id() != 0)
  {
    entity = _poseMsg.id();
  }
  else if (!entityName.empty())
  {
    entity = _iface->ecm->EntityByComponents(components::Name(entityName),
      components::ParentEntity(_iface->worldEntity));
  }

  if (!_iface->ecm->HasEntity(entity))
  {
    ignerr << "Unable to update the pose for entity id:[" << _poseMsg.id()
           << "], name[" << entityName << "]" << std::endl;
    return false;
  }

  auto poseCmdComp =
    _iface->ecm->Component<components::WorldPoseCmd>(entity);
  if (!poseCmdComp)
  {
    _iface->ecm->CreateComponent(
        entity, components::WorldPoseCmd(msgs::Convert(_poseMsg)));
  }
  else
  {
    /// \todo(anyone) Moving an object is not captured in a log file.
<<<<<<< HEAD
    auto state = poseCmdComp->SetData(msgs::Convert(*poseMsg), pose3Eql) ?
=======
    auto state = poseCmdComp->SetData(msgs::Convert(_poseMsg), pose3Eql) ?
>>>>>>> c3c868d9
        ComponentState::OneTimeChange :
        ComponentState::NoChange;
    _iface->ecm->SetChanged(entity, components::WorldPoseCmd::typeId,
        state);
  }
  return true;
}

//////////////////////////////////////////////////
PoseCommand::PoseCommand(msgs::Pose *_msg,
    std::shared_ptr<UserCommandsInterface> &_iface)
    : UserCommandBase(_msg, _iface)
{
}

//////////////////////////////////////////////////
bool PoseCommand::Execute()
{
  auto poseMsg = dynamic_cast<const msgs::Pose *>(this->msg);
  if (nullptr == poseMsg)
  {
    ignerr << "Internal error, null create message" << std::endl;
    return false;
  }

  return updatePose(*poseMsg, this->iface);
}

//////////////////////////////////////////////////
PoseVectorCommand::PoseVectorCommand(msgs::Pose_V *_msg,
    std::shared_ptr<UserCommandsInterface> &_iface)
    : UserCommandBase(_msg, _iface)
{
}

//////////////////////////////////////////////////
bool PoseVectorCommand::Execute()
{
  auto poseVectorMsg = dynamic_cast<const msgs::Pose_V *>(this->msg);
  if (nullptr == poseVectorMsg)
  {
    ignerr << "Internal error, null create message" << std::endl;
    return false;
  }

  for (int i = 0; i < poseVectorMsg->pose_size(); i++)
  {
    if (!updatePose(poseVectorMsg->pose(i), this->iface))
    {
      return false;
    }
  }

  return true;
}

//////////////////////////////////////////////////
PhysicsCommand::PhysicsCommand(msgs::Physics *_msg,
    std::shared_ptr<UserCommandsInterface> &_iface)
    : UserCommandBase(_msg, _iface)
{
}

//////////////////////////////////////////////////
bool PhysicsCommand::Execute()
{
  auto physicsMsg = dynamic_cast<const msgs::Physics *>(this->msg);
  if (nullptr == physicsMsg)
  {
    ignerr << "Internal error, null physics message" << std::endl;
    return false;
  }

  auto worldEntity = this->iface->ecm->EntityByComponents(components::World());
  if (worldEntity == kNullEntity)
  {
    ignmsg << "Failed to find world entity" << std::endl;
    return false;
  }

  if (!this->iface->ecm->EntityHasComponentType(worldEntity,
    components::PhysicsCmd().TypeId()))
  {
    this->iface->ecm->CreateComponent(worldEntity,
        components::PhysicsCmd(*physicsMsg));
  }

  return true;
}

//////////////////////////////////////////////////
SphericalCoordinatesCommand::SphericalCoordinatesCommand(
    msgs::SphericalCoordinates *_msg,
    std::shared_ptr<UserCommandsInterface> &_iface)
    : UserCommandBase(_msg, _iface)
{
}

//////////////////////////////////////////////////
bool SphericalCoordinatesCommand::Execute()
{
  auto sphericalCoordinatesMsg =
      dynamic_cast<const msgs::SphericalCoordinates *>(this->msg);
  if (nullptr == sphericalCoordinatesMsg)
  {
    ignerr << "Internal error, null SphericalCoordinates message" << std::endl;
    return false;
  }

  // World
  if (!sphericalCoordinatesMsg->has_entity())
  {
    World world(this->iface->worldEntity);
    world.SetSphericalCoordinates(*this->iface->ecm,
        msgs::Convert(*sphericalCoordinatesMsg));
    return true;
  }

  // Entity
  auto entity = topLevelEntityFromMessage(*this->iface->ecm,
      sphericalCoordinatesMsg->entity());

  if (!this->iface->ecm->HasEntity(entity))
  {
    ignerr << "Unable to update the pose for entity [" << entity
           << "]: entity doesn't exist." << std::endl;
    return false;
  }

  auto scComp = this->iface->ecm->Component<components::SphericalCoordinates>(
      this->iface->worldEntity);
  if (nullptr == scComp)
  {
    ignerr << "Trying to move entity [" << entity
           << "] using spherical coordinates, but world's spherical "
           << "coordinates aren't set." << std::endl;
    return false;
  }

  // deg to rad
  math::Vector3d latLonEle{
      IGN_DTOR(sphericalCoordinatesMsg->latitude_deg()),
      IGN_DTOR(sphericalCoordinatesMsg->longitude_deg()),
      sphericalCoordinatesMsg->elevation()};

  auto pos = scComp->Data().PositionTransform(latLonEle,
      math::SphericalCoordinates::SPHERICAL,
      math::SphericalCoordinates::LOCAL2);

  math::Pose3d pose{pos.X(), pos.Y(), pos.Z(), 0, 0,
          IGN_DTOR(sphericalCoordinatesMsg->heading_deg())};

  auto poseCmdComp =
    this->iface->ecm->Component<components::WorldPoseCmd>(entity);
  if (!poseCmdComp)
  {
    this->iface->ecm->CreateComponent(entity, components::WorldPoseCmd(pose));
  }
  else
  {
    auto state = poseCmdComp->SetData(pose, pose3Eql) ?
        ComponentState::OneTimeChange :
        ComponentState::NoChange;
    this->iface->ecm->SetChanged(entity, components::WorldPoseCmd::typeId,
        state);
  }

  return true;
}

//////////////////////////////////////////////////
EnableCollisionCommand::EnableCollisionCommand(msgs::Entity *_msg,
    std::shared_ptr<UserCommandsInterface> &_iface)
    : UserCommandBase(_msg, _iface)
{
}

//////////////////////////////////////////////////
bool EnableCollisionCommand::Execute()
{
  auto entityMsg = dynamic_cast<const msgs::Entity *>(this->msg);
  if (nullptr == entityMsg)
  {
    ignerr << "Internal error, null create message" << std::endl;
    return false;
  }

  // Check Entity type
  if (entityMsg->type() != msgs::Entity::COLLISION)
  {
    ignwarn << "Expected msgs::Entity::Type::COLLISION, exiting service..."
      << std::endl;
    return false;
  }

  // Check if collision is connected to a contact sensor
  if (this->iface->HasContactSensor(entityMsg->id()))
  {
    ignwarn << "Requested collision is connected to a contact sensor, "
      << "exiting service..." << std::endl;
    return false;
  }

  // Create ContactSensorData component
  auto contactDataComp =
    this->iface->ecm->Component<
      components::ContactSensorData>(entityMsg->id());
  if (contactDataComp)
  {
    ignwarn << "Can't create component that already exists" << std::endl;
    return false;
  }

  this->iface->ecm->
    CreateComponent(entityMsg->id(), components::ContactSensorData());
  igndbg << "Enabled collision [" << entityMsg->id() << "]" << std::endl;

  return true;
}

//////////////////////////////////////////////////
DisableCollisionCommand::DisableCollisionCommand(msgs::Entity *_msg,
    std::shared_ptr<UserCommandsInterface> &_iface)
    : UserCommandBase(_msg, _iface)
{
}

//////////////////////////////////////////////////
bool DisableCollisionCommand::Execute()
{
  auto entityMsg = dynamic_cast<const msgs::Entity *>(this->msg);
  if (nullptr == entityMsg)
  {
    ignerr << "Internal error, null create message" << std::endl;
    return false;
  }

  // Check Entity type
  if (entityMsg->type() != msgs::Entity::COLLISION)
  {
    ignwarn << "Expected msgs::Entity::Type::COLLISION, exiting service..."
      << std::endl;
    return false;
  }

  // Check if collision is connected to a contact sensor
  if (this->iface->HasContactSensor(entityMsg->id()))
  {
    ignwarn << "Requested collision is connected to a contact sensor, "
      << "exiting service..." << std::endl;
    return false;
  }

  // Remove ContactSensorData component
  auto *contactDataComp =
    this->iface->ecm->Component<
      components::ContactSensorData>(entityMsg->id());
  if (!contactDataComp)
  {
    ignwarn << "No ContactSensorData detected inside entity " << entityMsg->id()
      << std::endl;
    return false;
  }

  this->iface->ecm->
    RemoveComponent(entityMsg->id(), components::ContactSensorData::typeId);

  igndbg << "Disabled collision [" << entityMsg->id() << "]" << std::endl;

  return true;
}

//////////////////////////////////////////////////
VisualCommand::VisualCommand(msgs::Visual *_msg,
    std::shared_ptr<UserCommandsInterface> &_iface)
    : UserCommandBase(_msg, _iface)
{
}

//////////////////////////////////////////////////
bool VisualCommand::Execute()
{
  auto visualMsg = dynamic_cast<const msgs::Visual *>(this->msg);
  if (nullptr == visualMsg)
  {
    ignerr << "Internal error, null visual message" << std::endl;
    return false;
  }

  if (visualMsg->id() == kNullEntity)
  {
    ignerr << "Failed to find visual entity" << std::endl;
    return false;
  }

  Entity visualEntity = visualMsg->id();
  auto visualCmdComp =
      this->iface->ecm->Component<components::VisualCmd>(visualEntity);
  if (!visualCmdComp)
  {
    this->iface->ecm->CreateComponent(
        visualEntity, components::VisualCmd(*visualMsg));
  }
  else
  {
    auto state = visualCmdComp->SetData(*visualMsg, this->visualEql) ?
        ComponentState::OneTimeChange : ComponentState::NoChange;
    this->iface->ecm->SetChanged(
        visualEntity, components::VisualCmd::typeId, state);
  }
  return true;
}

IGNITION_ADD_PLUGIN(UserCommands, System,
  UserCommands::ISystemConfigure,
  UserCommands::ISystemPreUpdate
)

IGNITION_ADD_PLUGIN_ALIAS(UserCommands,
                          "ignition::gazebo::systems::UserCommands")<|MERGE_RESOLUTION|>--- conflicted
+++ resolved
@@ -128,18 +128,6 @@
 
   ignerr << "Message missing either entity's ID or name + type" << std::endl;
   return kNullEntity;
-}
-
-/// \brief Pose3d equality comparison function.
-/// \param[in] _a A pose to compare
-/// \param[in] _b Another pose to compare
-bool pose3Eql(const math::Pose3d &_a, const math::Pose3d &_b)
-{
-  return _a.Pos().Equal(_b.Pos(), 1e-6) &&
-    math::equal(_a.Rot().X(), _b.Rot().X(), 1e-6) &&
-    math::equal(_a.Rot().Y(), _b.Rot().Y(), 1e-6) &&
-    math::equal(_a.Rot().Z(), _b.Rot().Z(), 1e-6) &&
-    math::equal(_a.Rot().W(), _b.Rot().W(), 1e-6);
 }
 
 /// \brief This class is passed to every command and contains interfaces that
@@ -337,8 +325,6 @@
 
   // Documentation inherited
   public: bool Execute() final;
-<<<<<<< HEAD
-=======
 };
 
 /// \brief Command to update an entity's pose transform.
@@ -352,7 +338,6 @@
 
   // Documentation inherited
   public: bool Execute() final;
->>>>>>> c3c868d9
 };
 
 /// \brief Command to modify the physics parameters of a simulation.
@@ -1451,11 +1436,7 @@
   else
   {
     /// \todo(anyone) Moving an object is not captured in a log file.
-<<<<<<< HEAD
-    auto state = poseCmdComp->SetData(msgs::Convert(*poseMsg), pose3Eql) ?
-=======
     auto state = poseCmdComp->SetData(msgs::Convert(_poseMsg), pose3Eql) ?
->>>>>>> c3c868d9
         ComponentState::OneTimeChange :
         ComponentState::NoChange;
     _iface->ecm->SetChanged(entity, components::WorldPoseCmd::typeId,
