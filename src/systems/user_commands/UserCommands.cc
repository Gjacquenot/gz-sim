--- conflicted
+++ resolved
@@ -586,15 +586,6 @@
 
   ignmsg << "Pose service on [" << poseService << "]" << std::endl;
 
-<<<<<<< HEAD
-  // Light service
-  std::string lightService{"/world/" + validWorldName + "/light_config"};
-  this->dataPtr->node.Advertise(lightService,
-      &UserCommandsPrivate::LightService, this->dataPtr.get());
-
-  ignmsg << "Light configuration service on [" << lightService << "]"
-    << std::endl;
-=======
   // Pose vector service
   std::string poseVectorService{
     "/world/" + worldName + "/set_pose_vector"};
@@ -602,7 +593,14 @@
       &UserCommandsPrivate::PoseVectorService, this->dataPtr.get());
 
   ignmsg << "Pose service on [" << poseVectorService << "]" << std::endl;
->>>>>>> 1fa99f4e
+
+  // Light service
+  std::string lightService{"/world/" + validWorldName + "/light_config"};
+  this->dataPtr->node.Advertise(lightService,
+      &UserCommandsPrivate::LightService, this->dataPtr.get());
+
+  ignmsg << "Light configuration service on [" << lightService << "]"
+    << std::endl;
 
   // Physics service
   std::string physicsService{"/world/" + validWorldName + "/set_physics"};
@@ -767,17 +765,31 @@
 }
 
 //////////////////////////////////////////////////
-<<<<<<< HEAD
-bool UserCommandsPrivate::EnableCollisionService(const msgs::Entity &_req,
-=======
 bool UserCommandsPrivate::PoseVectorService(const msgs::Pose_V &_req,
->>>>>>> 1fa99f4e
     msgs::Boolean &_res)
 {
   // Create command and push it to queue
   auto msg = _req.New();
   msg->CopyFrom(_req);
-<<<<<<< HEAD
+  auto cmd = std::make_unique<PoseVectorCommand>(msg, this->iface);
+
+  // Push to pending
+  {
+    std::lock_guard<std::mutex> lock(this->pendingMutex);
+    this->pendingCmds.push_back(std::move(cmd));
+  }
+
+  _res.set_data(true);
+  return true;
+}
+
+//////////////////////////////////////////////////
+bool UserCommandsPrivate::EnableCollisionService(const msgs::Entity &_req,
+    msgs::Boolean &_res)
+{
+  // Create command and push it to queue
+  auto msg = _req.New();
+  msg->CopyFrom(_req);
   auto cmd = std::make_unique<EnableCollisionCommand>(msg, this->iface);
 
   // Push to pending
@@ -798,9 +810,6 @@
   auto msg = _req.New();
   msg->CopyFrom(_req);
   auto cmd = std::make_unique<DisableCollisionCommand>(msg, this->iface);
-=======
-  auto cmd = std::make_unique<PoseVectorCommand>(msg, this->iface);
->>>>>>> 1fa99f4e
 
   // Push to pending
   {
@@ -1136,7 +1145,6 @@
   return true;
 }
 
-<<<<<<< HEAD
 //////////////////////////////////////////////////
 LightCommand::LightCommand(msgs::Light *_msg,
     std::shared_ptr<UserCommandsInterface> &_iface)
@@ -1224,15 +1232,6 @@
 }
 
 //////////////////////////////////////////////////
-PoseCommand::PoseCommand(msgs::Pose *_msg,
-    std::shared_ptr<UserCommandsInterface> &_iface)
-    : UserCommandBase(_msg, _iface)
-{
-}
-=======
->>>>>>> 1fa99f4e
-
-//////////////////////////////////////////////////
 bool updatePose(
   const msgs::Pose &_poseMsg,
   std::shared_ptr<UserCommandsInterface> _iface)
