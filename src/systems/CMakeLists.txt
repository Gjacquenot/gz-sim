--- conflicted
+++ resolved
@@ -68,14 +68,11 @@
   # Note that plugins are currently being installed in 2 places. /lib and the plugin dir
   install(TARGETS ${system_target} DESTINATION ${IGNITION_GAZEBO_PLUGIN_INSTALL_DIR})
 
-  if (NOT WIN32)
   # The library created by `ign_add_component` includes the ign-gazebo version
   # (i.e. libignition-gazebo1-name-system.so), but for portability of SDF
   # files, we also install an unversioned symlink into the same versioned folder.
   set(versioned ${CMAKE_SHARED_LIBRARY_PREFIX}${system_target}${CMAKE_SHARED_LIBRARY_SUFFIX})
   set(unversioned ${CMAKE_SHARED_LIBRARY_PREFIX}${PROJECT_NAME_NO_VERSION_LOWER}-${system_name}${CMAKE_SHARED_LIBRARY_SUFFIX})
-<<<<<<< HEAD
-=======
   if(WIN32)
     # symlinks on Windows require admin priviledges, fallback to copy
     ADD_CUSTOM_COMMAND(TARGET ${system_target} POST_BUILD
@@ -83,7 +80,6 @@
         "$<TARGET_FILE:${system_target}>"
         "$<TARGET_FILE_DIR:${system_target}>/${unversioned}")
   else()
->>>>>>> cd78bd45
     EXECUTE_PROCESS(COMMAND ${CMAKE_COMMAND} -E create_symlink ${versioned} ${unversioned})
     INSTALL(FILES ${PROJECT_BINARY_DIR}/${unversioned} DESTINATION ${IGNITION_GAZEBO_PLUGIN_INSTALL_DIR})
   endif()
