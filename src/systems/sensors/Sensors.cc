--- conflicted
+++ resolved
@@ -470,7 +470,6 @@
       this->dataPtr->renderUtil.SetEngineName(renderEngineServerComp->Data());
     }
 
-<<<<<<< HEAD
     // Check if the server and gui are running in the same process
     auto sameProcessComp =
       _ecm.Component<components::SameProcess>(worldEntity);
@@ -486,7 +485,8 @@
           _eventMgr.Connect<events::Render>(
             std::bind(&SensorsPrivate::Render, this->dataPtr.get()));
       }
-=======
+    }
+
     // Set headless mode if specified from command line
     auto renderEngineServerHeadlessComp =
       _ecm.Component<components::RenderEngineServerHeadless>(worldEntity);
@@ -494,7 +494,6 @@
     {
       this->dataPtr->renderUtil.SetHeadlessRendering(
         renderEngineServerHeadlessComp->Data());
->>>>>>> c992f318
     }
   }
 
