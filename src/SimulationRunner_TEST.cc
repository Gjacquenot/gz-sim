/*
 * Copyright (C) 2018 Open Source Robotics Foundation
 *
 * Licensed under the Apache License, Version 2.0 (the "License");
 * you may not use this file except in compliance with the License.
 * You may obtain a copy of the License at
 *
 *     http://www.apache.org/licenses/LICENSE-2.0
 *
 * Unless required by applicable law or agreed to in writing, software
 * distributed under the License is distributed on an "AS IS" BASIS,
 * WITHOUT WARRANTIES OR CONDITIONS OF ANY KIND, either express or implied.
 * See the License for the specific language governing permissions and
 * limitations under the License.
 *
*/

#include <gtest/gtest.h>
#include <ignition/common/Console.hh>
#include <ignition/transport/Node.hh>
#include <sdf/Box.hh>
#include <sdf/Cylinder.hh>
#include <sdf/Joint.hh>
#include <sdf/JointAxis.hh>
#include <sdf/Model.hh>
#include <sdf/Root.hh>
#include <sdf/Sphere.hh>

#include "ignition/gazebo/test_config.hh"
#include "ignition/gazebo/components/CanonicalLink.hh"
#include "ignition/gazebo/components/ChildLinkName.hh"
#include "ignition/gazebo/components/Collision.hh"
#include "ignition/gazebo/components/Geometry.hh"
#include "ignition/gazebo/components/Inertial.hh"
#include "ignition/gazebo/components/Joint.hh"
#include "ignition/gazebo/components/JointAxis.hh"
#include "ignition/gazebo/components/JointType.hh"
#include "ignition/gazebo/components/Light.hh"
#include "ignition/gazebo/components/Link.hh"
#include "ignition/gazebo/components/Material.hh"
#include "ignition/gazebo/components/Model.hh"
#include "ignition/gazebo/components/Name.hh"
#include "ignition/gazebo/components/ParentEntity.hh"
#include "ignition/gazebo/components/ParentLinkName.hh"
#include "ignition/gazebo/components/Pose.hh"
#include "ignition/gazebo/components/Visual.hh"
#include "ignition/gazebo/components/World.hh"
#include "ignition/gazebo/Events.hh"
#include "SimulationRunner.hh"

using namespace ignition;
using namespace gazebo;
using namespace components;

namespace ignition
{
namespace gazebo
{
namespace components
{
using IntComponent = components::Component<int, class IntComponentTag>;
IGN_GAZEBO_REGISTER_COMPONENT("ign_gazebo_components.IntComponent",
    IntComponent)

using DoubleComponent = components::Component<double, class DoubleComponentTag>;
IGN_GAZEBO_REGISTER_COMPONENT("ign_gazebo_components.DoubleComponent",
    DoubleComponent)
}
}
}

class SimulationRunnerTest : public ::testing::TestWithParam<int>
{
  // Documentation inherited
  protected: void SetUp() override
  {
    common::Console::SetVerbosity(4);

    setenv("IGN_GAZEBO_SYSTEM_PLUGIN_PATH",
      (std::string(PROJECT_BINARY_PATH) + "/lib").c_str(), 1);
  }
};

std::vector<msgs::Clock> clockMsgs;

/////////////////////////////////////////////////
void clockCb(const msgs::Clock &_msg)
{
  clockMsgs.push_back(_msg);
}

/////////////////////////////////////////////////
TEST_P(SimulationRunnerTest, CreateEntities)
{
  // Load SDF file
  sdf::Root root;
  root.Load(std::string(PROJECT_SOURCE_PATH) +
      "/test/worlds/shapes.sdf");

  ASSERT_EQ(1u, root.WorldCount());

  // Create simulation runner
  auto systemLoader = std::make_shared<SystemLoader>();
  SimulationRunner runner(root.WorldByIndex(0), systemLoader);

  // Check component types
  EXPECT_TRUE(runner.EntityCompMgr().HasComponentType(
      components::World::typeId));
  EXPECT_TRUE(runner.EntityCompMgr().HasComponentType(
      components::Model::typeId));
  EXPECT_TRUE(runner.EntityCompMgr().HasComponentType(
      components::CanonicalLink::typeId));
  EXPECT_TRUE(runner.EntityCompMgr().HasComponentType(
      components::Link::typeId));
  EXPECT_TRUE(runner.EntityCompMgr().HasComponentType(
      components::Collision::typeId));
  EXPECT_TRUE(runner.EntityCompMgr().HasComponentType(
      components::Visual::typeId));
  EXPECT_TRUE(runner.EntityCompMgr().HasComponentType(
      components::Light::typeId));
  EXPECT_TRUE(runner.EntityCompMgr().HasComponentType(
      components::Name::typeId));
  EXPECT_TRUE(runner.EntityCompMgr().HasComponentType(
      components::ParentEntity::typeId));
  EXPECT_TRUE(runner.EntityCompMgr().HasComponentType(
      components::Geometry::typeId));
  EXPECT_TRUE(runner.EntityCompMgr().HasComponentType(
      components::Material::typeId));
  EXPECT_TRUE(runner.EntityCompMgr().HasComponentType(
      components::Inertial::typeId));

  // Check entities
  // 1 x world + 1 x (default) level + 3 x model + 3 x link + 3 x collision + 3
  // x visual + 1 x light
  EXPECT_EQ(15u, runner.EntityCompMgr().EntityCount());

  // Check worlds
  unsigned int worldCount{0};
  Entity worldEntity = kNullEntity;
  runner.EntityCompMgr().Each<components::World,
                            components::Name>(
    [&](const Entity &_entity,
        const components::World *_world,
        const components::Name *_name)->bool
    {
      EXPECT_NE(nullptr, _world);
      EXPECT_NE(nullptr, _name);

      EXPECT_EQ("default", _name->Data());

      worldCount++;

      worldEntity = _entity;
      return true;
    });

  EXPECT_EQ(1u, worldCount);
  EXPECT_NE(kNullEntity, worldEntity);

  // Check models
  unsigned int modelCount{0};
  Entity boxModelEntity = kNullEntity;
  Entity cylModelEntity = kNullEntity;
  Entity sphModelEntity = kNullEntity;
  runner.EntityCompMgr().Each<components::Model,
                            components::Pose,
                            components::ParentEntity,
                            components::Name>(
    [&](const Entity &_entity,
        const components::Model *_model,
        const components::Pose *_pose,
        const components::ParentEntity *_parent,
        const components::Name *_name)->bool
    {
      EXPECT_NE(nullptr, _model);
      EXPECT_NE(nullptr, _pose);
      EXPECT_NE(nullptr, _parent);
      EXPECT_NE(nullptr, _name);

      modelCount++;

      EXPECT_EQ(worldEntity, _parent->Data());
      if (modelCount == 1)
      {
        EXPECT_EQ(ignition::math::Pose3d(1, 2, 3, 0, 0, 1),
            _pose->Data());
        EXPECT_EQ("box", _name->Data());
        boxModelEntity = _entity;
      }
      else if (modelCount == 2)
      {
        EXPECT_EQ(ignition::math::Pose3d(-1, -2, -3, 0, 0, 1),
            _pose->Data());
        EXPECT_EQ("cylinder", _name->Data());
        cylModelEntity = _entity;
      }
      else if (modelCount == 3)
      {
        EXPECT_EQ(ignition::math::Pose3d(0, 0, 0, 0, 0, 1),
            _pose->Data());
        EXPECT_EQ("sphere", _name->Data());
        sphModelEntity = _entity;
      }
      return true;
    });

  EXPECT_EQ(3u, modelCount);
  EXPECT_NE(kNullEntity, boxModelEntity);
  EXPECT_NE(kNullEntity, cylModelEntity);
  EXPECT_NE(kNullEntity, sphModelEntity);

  // Check links
  unsigned int linkCount{0};
  Entity boxLinkEntity = kNullEntity;
  Entity cylLinkEntity = kNullEntity;
  Entity sphLinkEntity = kNullEntity;
  runner.EntityCompMgr().Each<components::Link,
                            components::Pose,
                            components::ParentEntity,
                            components::Name>(
    [&](const Entity &_entity,
        const components::Link *_link,
        const components::Pose *_pose,
        const components::ParentEntity *_parent,
        const components::Name *_name)->bool
    {
      EXPECT_NE(nullptr, _link);
      EXPECT_NE(nullptr, _pose);
      EXPECT_NE(nullptr, _parent);
      EXPECT_NE(nullptr, _name);

      linkCount++;

      if (linkCount == 1)
      {
        EXPECT_EQ(ignition::math::Pose3d(0.1, 0.1, 0.1, 0, 0, 0),
            _pose->Data());
        EXPECT_EQ("box_link", _name->Data());
        EXPECT_EQ(boxModelEntity, _parent->Data());
        boxLinkEntity = _entity;
      }
      else if (linkCount == 2)
      {
        EXPECT_EQ(ignition::math::Pose3d(0.2, 0.2, 0.2, 0, 0, 0),
            _pose->Data());
        EXPECT_EQ("cylinder_link", _name->Data());
        EXPECT_EQ(cylModelEntity, _parent->Data());
        cylLinkEntity = _entity;
      }
      else if (linkCount == 3)
      {
        EXPECT_EQ(ignition::math::Pose3d(0.3, 0.3, 0.3, 0, 0, 0),
            _pose->Data());
        EXPECT_EQ("sphere_link", _name->Data());
        EXPECT_EQ(sphModelEntity, _parent->Data());
        sphLinkEntity = _entity;
      }
      return true;
    });

  EXPECT_EQ(3u, linkCount);
  EXPECT_NE(kNullEntity, boxLinkEntity);
  EXPECT_NE(kNullEntity, cylLinkEntity);
  EXPECT_NE(kNullEntity, sphLinkEntity);

  // Check inertials
  unsigned int inertialCount{0};
  runner.EntityCompMgr().Each<components::Link, components::Inertial>(
    [&](const Entity & _entity,
        const components::Link *_link,
        const components::Inertial *_inertial)->bool
    {
      EXPECT_NE(nullptr, _link);
      EXPECT_NE(nullptr, _inertial);

      inertialCount++;

      if (_entity == boxLinkEntity)
      {
        EXPECT_EQ(math::MassMatrix3d(1.0, math::Vector3d(1.0, 1.0, 1.0),
                                     math::Vector3d::Zero),
                  _inertial->Data().MassMatrix());
      }
      else if (_entity == cylLinkEntity)
      {
        EXPECT_EQ(math::MassMatrix3d(2.0, math::Vector3d(2.0, 2.0, 2.0),
                                     math::Vector3d::Zero),
                  _inertial->Data().MassMatrix());
      }
      else if (_entity == sphLinkEntity)
      {
        EXPECT_EQ(math::MassMatrix3d(3.0, math::Vector3d(3.0, 3.0, 3.0),
                                     math::Vector3d::Zero),
                  _inertial->Data().MassMatrix());
      }
      return true;
    });

  EXPECT_EQ(3u, inertialCount);

  // Check collisions
  unsigned int collisionCount{0};
  runner.EntityCompMgr().Each<components::Collision,
                            components::Geometry,
                            components::Pose,
                            components::ParentEntity,
                            components::Name>(
    [&](const Entity &/*_entity*/,
        const components::Collision *_collision,
        const components::Geometry *_geometry,
        const components::Pose *_pose,
        const components::ParentEntity *_parent,
        const components::Name *_name)->bool
    {
      EXPECT_NE(nullptr, _collision);
      EXPECT_NE(nullptr, _geometry);
      EXPECT_NE(nullptr, _pose);
      EXPECT_NE(nullptr, _parent);
      EXPECT_NE(nullptr, _name);

      collisionCount++;

      if (collisionCount == 1)
      {
        EXPECT_EQ(ignition::math::Pose3d(0.11, 0.11, 0.11, 0, 0, 0),
            _pose->Data());

        EXPECT_EQ("box_collision", _name->Data());

        EXPECT_EQ(boxLinkEntity, _parent->Data());

        EXPECT_EQ(sdf::GeometryType::BOX, _geometry->Data().Type());
        EXPECT_NE(nullptr, _geometry->Data().BoxShape());
        EXPECT_EQ(math::Vector3d(3, 4, 5),
                  _geometry->Data().BoxShape()->Size());
      }
      else if (collisionCount == 2)
      {
        EXPECT_EQ(ignition::math::Pose3d(0.21, 0.21, 0.21, 0, 0, 0),
            _pose->Data());

        EXPECT_EQ("cylinder_collision", _name->Data());

        EXPECT_EQ(cylLinkEntity, _parent->Data());

        EXPECT_EQ(sdf::GeometryType::CYLINDER, _geometry->Data().Type());
        EXPECT_NE(nullptr, _geometry->Data().CylinderShape());
        EXPECT_DOUBLE_EQ(0.2, _geometry->Data().CylinderShape()->Radius());
        EXPECT_DOUBLE_EQ(0.1, _geometry->Data().CylinderShape()->Length());
      }
      else if (collisionCount == 3)
      {
        EXPECT_EQ(ignition::math::Pose3d(0.31, 0.31, 0.31, 0, 0, 0),
            _pose->Data());

        EXPECT_EQ("sphere_collision", _name->Data());

        EXPECT_EQ(sphLinkEntity, _parent->Data());

        EXPECT_EQ(sdf::GeometryType::SPHERE, _geometry->Data().Type());
        EXPECT_NE(nullptr, _geometry->Data().SphereShape());
        EXPECT_DOUBLE_EQ(23.4, _geometry->Data().SphereShape()->Radius());
      }
      return true;
    });

  EXPECT_EQ(3u, collisionCount);

  // Check visuals
  unsigned int visualCount{0};
  runner.EntityCompMgr().Each<components::Visual,
                            components::Geometry,
                            components::Material,
                            components::Pose,
                            components::ParentEntity,
                            components::Name>(
    [&](const Entity &/*_entity*/,
        const components::Visual *_visual,
        const components::Geometry *_geometry,
        const components::Material *_material,
        const components::Pose *_pose,
        const components::ParentEntity *_parent,
        const components::Name *_name)->bool
    {
      EXPECT_NE(nullptr, _visual);
      EXPECT_NE(nullptr, _geometry);
      EXPECT_NE(nullptr, _material);
      EXPECT_NE(nullptr, _pose);
      EXPECT_NE(nullptr, _parent);
      EXPECT_NE(nullptr, _name);

      visualCount++;

      if (visualCount == 1)
      {
        EXPECT_EQ(ignition::math::Pose3d(0.12, 0.12, 0.12, 0, 0, 0),
            _pose->Data());

        EXPECT_EQ("box_visual", _name->Data());

        EXPECT_EQ(boxLinkEntity, _parent->Data());

        EXPECT_EQ(sdf::GeometryType::BOX, _geometry->Data().Type());
        EXPECT_NE(nullptr, _geometry->Data().BoxShape());
        EXPECT_EQ(math::Vector3d(1, 2, 3),
                  _geometry->Data().BoxShape()->Size());

        EXPECT_EQ(math::Color(1, 0, 0), _material->Data().Emissive());
        EXPECT_EQ(math::Color(1, 0, 0), _material->Data().Ambient());
        EXPECT_EQ(math::Color(1, 0, 0), _material->Data().Diffuse());
        EXPECT_EQ(math::Color(1, 0, 0), _material->Data().Specular());
      }
      else if (visualCount == 2)
      {
        EXPECT_EQ(ignition::math::Pose3d(0.22, 0.22, 0.22, 0, 0, 0),
            _pose->Data());

        EXPECT_EQ("cylinder_visual", _name->Data());

        EXPECT_EQ(cylLinkEntity, _parent->Data());

        EXPECT_EQ(sdf::GeometryType::CYLINDER, _geometry->Data().Type());
        EXPECT_NE(nullptr, _geometry->Data().CylinderShape());
        EXPECT_DOUBLE_EQ(2.1, _geometry->Data().CylinderShape()->Radius());
        EXPECT_DOUBLE_EQ(10.2, _geometry->Data().CylinderShape()->Length());

        EXPECT_EQ(math::Color(0, 1, 0), _material->Data().Emissive());
        EXPECT_EQ(math::Color(0, 1, 0), _material->Data().Ambient());
        EXPECT_EQ(math::Color(0, 1, 0), _material->Data().Diffuse());
        EXPECT_EQ(math::Color(0, 1, 0), _material->Data().Specular());
      }
      else if (visualCount == 3)
      {
        EXPECT_EQ(ignition::math::Pose3d(0.32, 0.32, 0.32, 0, 0, 0),
            _pose->Data());

        EXPECT_EQ("sphere_visual", _name->Data());

        EXPECT_EQ(sphLinkEntity, _parent->Data());

        EXPECT_EQ(sdf::GeometryType::SPHERE, _geometry->Data().Type());
        EXPECT_NE(nullptr, _geometry->Data().SphereShape());
        EXPECT_DOUBLE_EQ(1.2, _geometry->Data().SphereShape()->Radius());

        EXPECT_EQ(math::Color(0, 0, 1), _material->Data().Emissive());
        EXPECT_EQ(math::Color(0, 0, 1), _material->Data().Ambient());
        EXPECT_EQ(math::Color(0, 0, 1), _material->Data().Diffuse());
        EXPECT_EQ(math::Color(0, 0, 1), _material->Data().Specular());
      }
      return true;
    });

  EXPECT_EQ(3u, visualCount);

  // Check lights
  unsigned int lightCount{0};
  runner.EntityCompMgr().Each<components::Light,
                            components::Pose,
                            components::ParentEntity,
                            components::Name>(
    [&](const Entity &/*_entity*/,
        const components::Light *_light,
        const components::Pose *_pose,
        const components::ParentEntity *_parent,
        const components::Name *_name)->bool
    {
      EXPECT_NE(nullptr, _light);
      EXPECT_NE(nullptr, _pose);
      EXPECT_NE(nullptr, _parent);
      EXPECT_NE(nullptr, _name);

      lightCount++;

      EXPECT_EQ(ignition::math::Pose3d(0.0, 0.0, 10, 0, 0, 0),
          _pose->Data());

      EXPECT_EQ("sun", _name->Data());

      EXPECT_EQ(worldEntity, _parent->Data());

      EXPECT_EQ("sun", _light->Data().Name());
      EXPECT_EQ(sdf::LightType::DIRECTIONAL, _light->Data().Type());
      EXPECT_EQ(ignition::math::Pose3d(0, 0, 10, 0, 0, 0),
          _light->Data().Pose());
      EXPECT_EQ("", _light->Data().PoseFrame());
      EXPECT_TRUE(_light->Data().CastShadows());
      EXPECT_EQ(ignition::math::Color(0.8f, 0.8f, 0.8f, 1),
          _light->Data().Diffuse());
      EXPECT_EQ(ignition::math::Color(0.2f, 0.2f, 0.2f, 1),
          _light->Data().Specular());
      EXPECT_DOUBLE_EQ(1000, _light->Data().AttenuationRange());
      EXPECT_DOUBLE_EQ(0.9, _light->Data().ConstantAttenuationFactor());
      EXPECT_DOUBLE_EQ(0.01, _light->Data().LinearAttenuationFactor());
      EXPECT_DOUBLE_EQ(0.001, _light->Data().QuadraticAttenuationFactor());
      EXPECT_EQ(ignition::math::Vector3d(-0.5, 0.1, -0.9),
          _light->Data().Direction());
      return true;
    });

  EXPECT_EQ(1u, lightCount);
}

/////////////////////////////////////////////////
TEST_P(SimulationRunnerTest, CreateLights)
{
  // Load SDF file
  sdf::Root root;
  root.Load(std::string(PROJECT_SOURCE_PATH) +
      "/test/worlds/lights.sdf");

  ASSERT_EQ(1u, root.WorldCount());

  // Create simulation runner
  auto systemLoader = std::make_shared<SystemLoader>();
  SimulationRunner runner(root.WorldByIndex(0), systemLoader);

  // Check entities
  // 1 x world + 1 x (default) level + 1 x model + 1 x link + 1 x visual + 4 x
  // light
  EXPECT_EQ(9u, runner.EntityCompMgr().EntityCount());

  // Check worlds
  unsigned int worldCount{0};
  Entity worldEntity = kNullEntity;
  runner.EntityCompMgr().Each<components::World,
                            components::Name>(
    [&](const Entity &_entity,
        const components::World *_world,
        const components::Name *_name)->bool
    {
      EXPECT_NE(nullptr, _world);
      EXPECT_NE(nullptr, _name);

      EXPECT_EQ("lights", _name->Data());

      worldCount++;

      worldEntity = _entity;
      return true;
    });

  EXPECT_EQ(1u, worldCount);
  EXPECT_NE(kNullEntity, worldEntity);

  // Check model
  unsigned int modelCount{0};
  Entity sphModelEntity = kNullEntity;
  runner.EntityCompMgr().Each<components::Model,
                            components::Pose,
                            components::ParentEntity,
                            components::Name>(
    [&](const Entity &_entity,
        const components::Model *_model,
        const components::Pose *_pose,
        const components::ParentEntity *_parent,
        const components::Name *_name)->bool
    {
      EXPECT_NE(nullptr, _model);
      EXPECT_NE(nullptr, _pose);
      EXPECT_NE(nullptr, _parent);
      EXPECT_NE(nullptr, _name);

      modelCount++;

      EXPECT_EQ(worldEntity, _parent->Data());
      EXPECT_EQ(ignition::math::Pose3d(0, 0, 0, 0, 0, 0),
          _pose->Data());
      EXPECT_EQ("sphere", _name->Data());
      sphModelEntity = _entity;

      return true;
    });

  EXPECT_EQ(1u, modelCount);
  EXPECT_NE(kNullEntity, sphModelEntity);

  // Check link
  unsigned int linkCount{0};
  Entity sphLinkEntity = kNullEntity;
  runner.EntityCompMgr().Each<components::Link,
                            components::Pose,
                            components::ParentEntity,
                            components::Name>(
    [&](const Entity &_entity,
        const components::Link *_link,
        const components::Pose *_pose,
        const components::ParentEntity *_parent,
        const components::Name *_name)->bool
    {
      EXPECT_NE(nullptr, _link);
      EXPECT_NE(nullptr, _pose);
      EXPECT_NE(nullptr, _parent);
      EXPECT_NE(nullptr, _name);

      linkCount++;

      EXPECT_EQ(ignition::math::Pose3d(0.0, 0.0, 0.0, 0, 0, 0),
          _pose->Data());
      EXPECT_EQ("sphere_link", _name->Data());
      EXPECT_EQ(sphModelEntity, _parent->Data());
      sphLinkEntity = _entity;

      return true;
    });

  EXPECT_EQ(1u, linkCount);
  EXPECT_NE(kNullEntity, sphLinkEntity);

  // Check visuals
  unsigned int visualCount{0};
  runner.EntityCompMgr().Each<components::Visual,
                            components::Geometry,
                            components::Material,
                            components::Pose,
                            components::ParentEntity,
                            components::Name>(
    [&](const Entity &/*_entity*/,
        const components::Visual *_visual,
        const components::Geometry *_geometry,
        const components::Material *_material,
        const components::Pose *_pose,
        const components::ParentEntity *_parent,
        const components::Name *_name)->bool
    {
      EXPECT_NE(nullptr, _visual);
      EXPECT_NE(nullptr, _geometry);
      EXPECT_NE(nullptr, _material);
      EXPECT_NE(nullptr, _pose);
      EXPECT_NE(nullptr, _parent);
      EXPECT_NE(nullptr, _name);

      visualCount++;

      EXPECT_EQ(ignition::math::Pose3d(0.0, 0.0, 0.0, 0, 0, 0),
          _pose->Data());

      EXPECT_EQ("sphere_visual", _name->Data());

      EXPECT_EQ(sphLinkEntity, _parent->Data());

      EXPECT_EQ(sdf::GeometryType::SPHERE, _geometry->Data().Type());
      EXPECT_NE(nullptr, _geometry->Data().SphereShape());
      EXPECT_DOUBLE_EQ(0.5, _geometry->Data().SphereShape()->Radius());

      EXPECT_EQ(math::Color(0.3, 0.3, 0.3), _material->Data().Ambient());
      EXPECT_EQ(math::Color(0.3, 0.3, 0.3), _material->Data().Diffuse());
      EXPECT_EQ(math::Color(0.3, 0.3, 0.3), _material->Data().Specular());
      return true;
    });

  EXPECT_EQ(1u, visualCount);

  // Check lights
  unsigned int lightCount{0};
  runner.EntityCompMgr().Each<components::Light,
                            components::Pose,
                            components::ParentEntity,
                            components::Name>(
    [&](const Entity &/*_entity*/,
        const components::Light *_light,
        const components::Pose *_pose,
        const components::ParentEntity *_parent,
        const components::Name *_name)->bool
    {
      EXPECT_NE(nullptr, _light);
      EXPECT_NE(nullptr, _pose);
      EXPECT_NE(nullptr, _parent);
      EXPECT_NE(nullptr, _name);

      lightCount++;

      // light attached to link
      if (lightCount == 1u)
      {
        EXPECT_EQ(ignition::math::Pose3d(0.0, 0.0, 1.0, 0, 0, 0),
            _pose->Data());
        EXPECT_EQ("link_light_point", _name->Data());
        EXPECT_EQ(sphLinkEntity, _parent->Data());
        EXPECT_EQ("link_light_point", _light->Data().Name());
        EXPECT_EQ(sdf::LightType::POINT, _light->Data().Type());
        EXPECT_EQ(ignition::math::Pose3d(0, 0, 1, 0, 0, 0),
            _light->Data().Pose());
        EXPECT_EQ(std::string(), _light->Data().PoseFrame());
        EXPECT_FALSE(_light->Data().CastShadows());
        EXPECT_EQ(ignition::math::Color(0.0f, 0.0f, 1.0f, 1),
            _light->Data().Diffuse());
        EXPECT_EQ(ignition::math::Color(0.1f, 0.1f, 0.1f, 1),
            _light->Data().Specular());
        EXPECT_DOUBLE_EQ(2, _light->Data().AttenuationRange());
        EXPECT_DOUBLE_EQ(0.05, _light->Data().ConstantAttenuationFactor());
        EXPECT_DOUBLE_EQ(0.02, _light->Data().LinearAttenuationFactor());
        EXPECT_DOUBLE_EQ(0.01, _light->Data().QuadraticAttenuationFactor());
      }
      // directional light in the world
      else if (lightCount == 2u)
      {
        EXPECT_EQ(ignition::math::Pose3d(0.0, 0.0, 10, 0, 0, 0),
            _pose->Data());
        EXPECT_EQ("directional", _name->Data());
        EXPECT_EQ(worldEntity, _parent->Data());
        EXPECT_EQ("directional", _light->Data().Name());
        EXPECT_EQ(sdf::LightType::DIRECTIONAL, _light->Data().Type());
        EXPECT_EQ(ignition::math::Pose3d(0, 0, 10, 0, 0, 0),
            _light->Data().Pose());
        EXPECT_EQ(std::string(), _light->Data().PoseFrame());
        EXPECT_TRUE(_light->Data().CastShadows());
        EXPECT_EQ(ignition::math::Color(0.8f, 0.8f, 0.8f, 1),
            _light->Data().Diffuse());
        EXPECT_EQ(ignition::math::Color(0.2f, 0.2f, 0.2f, 1),
            _light->Data().Specular());
        EXPECT_DOUBLE_EQ(100, _light->Data().AttenuationRange());
        EXPECT_DOUBLE_EQ(0.9, _light->Data().ConstantAttenuationFactor());
        EXPECT_DOUBLE_EQ(0.01, _light->Data().LinearAttenuationFactor());
        EXPECT_DOUBLE_EQ(0.001, _light->Data().QuadraticAttenuationFactor());
        EXPECT_EQ(ignition::math::Vector3d(0.5, 0.2, -0.9),
            _light->Data().Direction());
      }
      // point light in the world
      else if (lightCount == 3u)
      {
        EXPECT_EQ(ignition::math::Pose3d(0.0, -1.5, 3, 0, 0, 0),
            _pose->Data());
        EXPECT_EQ("point", _name->Data());
        EXPECT_EQ(worldEntity, _parent->Data());
        EXPECT_EQ("point", _light->Data().Name());
        EXPECT_EQ(sdf::LightType::POINT, _light->Data().Type());
        EXPECT_EQ(ignition::math::Pose3d(0, -1.5, 3, 0, 0, 0),
            _light->Data().Pose());
        EXPECT_EQ(std::string(), _light->Data().PoseFrame());
        EXPECT_FALSE(_light->Data().CastShadows());
        EXPECT_EQ(ignition::math::Color(1.0f, 0.0f, 0.0f, 1),
            _light->Data().Diffuse());
        EXPECT_EQ(ignition::math::Color(0.1f, 0.1f, 0.1f, 1),
            _light->Data().Specular());
        EXPECT_DOUBLE_EQ(4, _light->Data().AttenuationRange());
        EXPECT_DOUBLE_EQ(0.2, _light->Data().ConstantAttenuationFactor());
        EXPECT_DOUBLE_EQ(0.5, _light->Data().LinearAttenuationFactor());
        EXPECT_DOUBLE_EQ(0.01, _light->Data().QuadraticAttenuationFactor());
      }
      // spot light in the world
      else if (lightCount == 4u)
      {
        EXPECT_EQ(ignition::math::Pose3d(0.0, 1.5, 3, 0, 0, 0),
            _pose->Data());
        EXPECT_EQ("spot", _name->Data());
        EXPECT_EQ(worldEntity, _parent->Data());
        EXPECT_EQ("spot", _light->Data().Name());
        EXPECT_EQ(sdf::LightType::SPOT, _light->Data().Type());
        EXPECT_EQ(ignition::math::Pose3d(0, 1.5, 3, 0, 0, 0),
            _light->Data().Pose());
        EXPECT_EQ(std::string(), _light->Data().PoseFrame());
        EXPECT_FALSE(_light->Data().CastShadows());
        EXPECT_EQ(ignition::math::Color(0.0f, 1.0f, 0.0f, 1),
            _light->Data().Diffuse());
        EXPECT_EQ(ignition::math::Color(0.2f, 0.2f, 0.2f, 1),
            _light->Data().Specular());
        EXPECT_DOUBLE_EQ(5, _light->Data().AttenuationRange());
        EXPECT_DOUBLE_EQ(0.3, _light->Data().ConstantAttenuationFactor());
        EXPECT_DOUBLE_EQ(0.4, _light->Data().LinearAttenuationFactor());
        EXPECT_DOUBLE_EQ(0.001, _light->Data().QuadraticAttenuationFactor());
        EXPECT_EQ(ignition::math::Vector3d(0.0, 0.0, -1.0),
            _light->Data().Direction());
        EXPECT_DOUBLE_EQ(0.1, _light->Data().SpotInnerAngle().Radian());
        EXPECT_DOUBLE_EQ(0.5, _light->Data().SpotOuterAngle().Radian());
        EXPECT_DOUBLE_EQ(0.8, _light->Data().SpotFalloff());
      }
      return true;
    });

  EXPECT_EQ(4u, lightCount);
}

/////////////////////////////////////////////////
TEST_P(SimulationRunnerTest, CreateJointEntities)
{
  // Load SDF file
  sdf::Root root;
  root.Load(std::string(PROJECT_SOURCE_PATH) +
      "/test/worlds/demo_joint_types.sdf");

  ASSERT_EQ(1u, root.WorldCount());

  // Create simulation runner
  auto systemLoader = std::make_shared<SystemLoader>();
  SimulationRunner runner(root.WorldByIndex(0), systemLoader);

  // Check component types
  EXPECT_TRUE(runner.EntityCompMgr().HasComponentType(
      components::World::typeId));
  EXPECT_TRUE(runner.EntityCompMgr().HasComponentType(
      components::CanonicalLink::typeId));
  EXPECT_TRUE(runner.EntityCompMgr().HasComponentType(
      components::Link::typeId));
  EXPECT_TRUE(runner.EntityCompMgr().HasComponentType(
      components::Joint::typeId));
  EXPECT_TRUE(runner.EntityCompMgr().HasComponentType(
      components::JointAxis::typeId));
  EXPECT_TRUE(runner.EntityCompMgr().HasComponentType(
      components::JointType::typeId));
  EXPECT_TRUE(runner.EntityCompMgr().HasComponentType(
      components::ChildLinkName::typeId));
  EXPECT_TRUE(runner.EntityCompMgr().HasComponentType(
      components::ParentLinkName::typeId));
  EXPECT_TRUE(runner.EntityCompMgr().HasComponentType(
      components::ParentEntity::typeId));
  EXPECT_TRUE(runner.EntityCompMgr().HasComponentType(
      components::Pose::typeId));
  EXPECT_TRUE(runner.EntityCompMgr().HasComponentType(
      components::Name::typeId));

  const sdf::Model *model = root.WorldByIndex(0)->ModelByIndex(1);

  // Check canonical links
  unsigned int canonicalLinkCount{0};
  runner.EntityCompMgr().Each<components::CanonicalLink>(
    [&](const Entity &, const components::CanonicalLink *)->bool
    {
      canonicalLinkCount++;
      return true;
    });
  // one canonical link per model
  EXPECT_EQ(root.WorldByIndex(0)->ModelCount(), canonicalLinkCount);

  auto testAxis = [](const std::string &_jointName,
                      const sdf::JointAxis *_jointAxis,
                      const auto *_axisComp)
  {
    ASSERT_TRUE(nullptr != _axisComp) << "Axis not found for " << _jointName;
    EXPECT_EQ(_jointAxis->Xyz(), _axisComp->Data().Xyz());
    EXPECT_DOUBLE_EQ(_jointAxis->Lower(), _axisComp->Data().Lower());
    EXPECT_DOUBLE_EQ(_jointAxis->Upper(), _axisComp->Data().Upper());
    EXPECT_DOUBLE_EQ(_jointAxis->Effort(), _axisComp->Data().Effort());
  };

  auto testJoint = [&testAxis](const sdf::Joint *_joint,
      const components::JointAxis *_axis,
      const components::JointAxis2 *_axis2,
      const components::ParentLinkName *_parentLinkName,
      const components::ChildLinkName *_childLinkName,
      const components::Pose *_pose,
      const components::Name *_name,
      bool _checkAxis = true,
      bool _checkAxis2 = false)
  {
    ASSERT_TRUE(nullptr != _joint);

    // Even if the pose element isn't explicitly set in the sdf, a default one
    // is created during parsing, so it's safe to compare here.
    EXPECT_EQ(_joint->Pose(), _pose->Data());

    if (_checkAxis)
      testAxis(_joint->Name(), _joint->Axis(0), _axis);

    if (_checkAxis2)
      testAxis(_joint->Name(), _joint->Axis(1), _axis2);

    EXPECT_EQ(_joint->ParentLinkName(), _parentLinkName->Data());
    EXPECT_EQ(_joint->ChildLinkName(), _childLinkName->Data());
    EXPECT_EQ(_joint->Name(), _name->Data());
  };

  std::set<std::string> jointsToCheck = {
    "revolute_demo",
    "gearbox_demo",
    "revolute2_demo",
    "prismatic_demo",
    "ball_demo",
    "screw_demo",
    "universal_demo",
    "prismatic_demo",
    "fixed_demo"
  };

  std::set<sdf::JointType> jointTypes;
  runner.EntityCompMgr().Each<components::Joint,
                            components::JointType,
                            components::ParentLinkName,
                            components::ChildLinkName,
                            components::Pose,
                            components::Name>(
    [&](const Entity &_entity,
        const components::Joint * /*_joint*/,
        const components::JointType *_jointType,
        const components::ParentLinkName *_parentLinkName,
        const components::ChildLinkName *_childLinkName,
        const components::Pose *_pose,
        const components::Name *_name)->bool
    {
      jointTypes.insert(_jointType->Data());
      auto axis =
          runner.EntityCompMgr().Component<components::JointAxis>(_entity);
      auto axis2 =
          runner.EntityCompMgr().Component<components::JointAxis2>(_entity);

      const sdf::Joint *joint = model->JointByName(_name->Data());

      if (jointsToCheck.find(_name->Data()) != jointsToCheck.end())
      {
        bool checkAxis = ("fixed_demo" != _name->Data()) &&
                         ("ball_demo" != _name->Data());
        bool checkAxis2 = ("gearbox_demo" == _name->Data()) ||
                          ("revolute2_demo" == _name->Data()) ||
                          ("universal_demo" == _name->Data());
        testJoint(joint, axis, axis2, _parentLinkName, _childLinkName, _pose,
            _name, checkAxis, checkAxis2);
      }

      return true;
    });

  EXPECT_EQ(8u, jointTypes.size());
}

/////////////////////////////////////////////////
TEST_P(SimulationRunnerTest, Time)
{
  // Load SDF file
  sdf::Root root;
  root.Load(std::string(PROJECT_SOURCE_PATH) +
      "/test/worlds/shapes.sdf");

  ASSERT_EQ(1u, root.WorldCount());

  transport::Node node;
  node.Subscribe("/world/default/clock", &clockCb);

  // Create simulation runner
  auto systemLoader = std::make_shared<SystemLoader>();
  SimulationRunner runner(root.WorldByIndex(0), systemLoader);

  // Check state
  EXPECT_TRUE(runner.Paused());
  EXPECT_EQ(0u, runner.CurrentInfo().iterations);
  EXPECT_EQ(0ms, runner.CurrentInfo().simTime);
  EXPECT_EQ(0ms, runner.CurrentInfo().dt);
  EXPECT_EQ(1ms, runner.UpdatePeriod());
  EXPECT_EQ(1ms, runner.StepSize());

  runner.SetPaused(false);

  // Run
  EXPECT_TRUE(runner.Run(100));

  // Check state
  EXPECT_FALSE(runner.Paused());
  EXPECT_EQ(100u, runner.CurrentInfo().iterations);
  EXPECT_EQ(100ms, runner.CurrentInfo().simTime);
  EXPECT_EQ(1ms, runner.CurrentInfo().dt);
  EXPECT_EQ(1ms, runner.UpdatePeriod());
  EXPECT_EQ(1ms, runner.StepSize());

  // Verify info published to /clock topic
  auto simTime = math::durationToSecNsec(runner.CurrentInfo().simTime);
  EXPECT_EQ(clockMsgs.back().mutable_sim()->sec(), simTime.first);
  EXPECT_EQ(clockMsgs.back().mutable_sim()->nsec(), simTime.second);

  // Change step size and run
  runner.SetStepSize(2ms);
  EXPECT_TRUE(runner.Run(100));

  // Check state
  EXPECT_FALSE(runner.Paused());
  EXPECT_EQ(200u, runner.CurrentInfo().iterations);
  EXPECT_EQ(300ms, runner.CurrentInfo().simTime);
  EXPECT_EQ(2ms, runner.CurrentInfo().dt);
  EXPECT_EQ(1ms, runner.UpdatePeriod());
  EXPECT_EQ(2ms, runner.StepSize());

  // Verify info published to /clock topic
  simTime = math::durationToSecNsec(runner.CurrentInfo().simTime);
  EXPECT_EQ(clockMsgs.back().mutable_sim()->sec(), simTime.first);
  EXPECT_EQ(clockMsgs.back().mutable_sim()->nsec(), simTime.second);

  // Set paused
  runner.SetPaused(true);
  EXPECT_TRUE(runner.Paused());
  runner.SetPaused(false);
  EXPECT_FALSE(runner.Paused());
  EXPECT_EQ(200u, runner.CurrentInfo().iterations);
  EXPECT_EQ(300ms, runner.CurrentInfo().simTime);
  EXPECT_EQ(2ms, runner.CurrentInfo().dt);
  EXPECT_EQ(1ms, runner.UpdatePeriod());
  EXPECT_EQ(2ms, runner.StepSize());

  // Verify info published to /clock topic
  simTime = math::durationToSecNsec(runner.CurrentInfo().simTime);
  EXPECT_EQ(clockMsgs.back().mutable_sim()->sec(), simTime.first);
  EXPECT_EQ(clockMsgs.back().mutable_sim()->nsec(), simTime.second);

  // Unpause and run
  runner.SetPaused(false);
  EXPECT_TRUE(runner.Run(100));

  // Check state
  EXPECT_FALSE(runner.Paused());
  EXPECT_EQ(300u, runner.CurrentInfo().iterations);
  EXPECT_EQ(500ms, runner.CurrentInfo().simTime)
    << runner.CurrentInfo().simTime.count();
  EXPECT_EQ(2ms, runner.CurrentInfo().dt);
  EXPECT_EQ(1ms, runner.UpdatePeriod());
  EXPECT_EQ(2ms, runner.StepSize());

  // Verify info published to /clock topic
  simTime = math::durationToSecNsec(runner.CurrentInfo().simTime);
  EXPECT_EQ(clockMsgs.back().mutable_sim()->sec(), simTime.first);
  EXPECT_EQ(clockMsgs.back().mutable_sim()->nsec(), simTime.second);
}

/////////////////////////////////////////////////
TEST_P(SimulationRunnerTest, LoadPlugins)
{
  // Load SDF file
  sdf::Root root;
  root.Load(std::string(PROJECT_SOURCE_PATH) +
      "/test/worlds/plugins.sdf");

  ASSERT_EQ(1u, root.WorldCount());

  // Create simulation runner
  auto systemLoader = std::make_shared<SystemLoader>();
  SimulationRunner runner(root.WorldByIndex(0), systemLoader);

  // Get world entity
  Entity worldId{kNullEntity};
  runner.EntityCompMgr().Each<ignition::gazebo::components::World>([&](
      const ignition::gazebo::Entity &_entity,
      const ignition::gazebo::components::World *_world)->bool
      {
        EXPECT_NE(nullptr, _world);
        worldId = _entity;
        return true;
      });
  EXPECT_NE(kNullEntity, worldId);

  // Get model entity
  Entity modelId{kNullEntity};
  runner.EntityCompMgr().Each<ignition::gazebo::components::Model>([&](
      const ignition::gazebo::Entity &_entity,
      const ignition::gazebo::components::Model *_model)->bool
      {
        EXPECT_NE(nullptr, _model);
        modelId = _entity;
        return true;
      });
  EXPECT_NE(kNullEntity, modelId);

  // Check component registered by world plugin
  EXPECT_TRUE(runner.EntityCompMgr().HasComponentType(
        DoubleComponent::typeId));
  ASSERT_NE(nullptr,
      runner.EntityCompMgr().Component<DoubleComponent>(worldId));
  EXPECT_DOUBLE_EQ(
      runner.EntityCompMgr().Component<DoubleComponent>(worldId)->Data(),
      0.123);

  // Check component registered by model plugin
  EXPECT_TRUE(runner.EntityCompMgr().HasComponentType(
        IntComponent::typeId));
  ASSERT_NE(nullptr, runner.EntityCompMgr().Component<IntComponent>(modelId));
  EXPECT_EQ(runner.EntityCompMgr().Component<IntComponent>(modelId)->Data(),
      987);
}

/////////////////////////////////////////////////
TEST_P(SimulationRunnerTest, LoadPluginsEvent)
{
  // Load SDF file without plugins
  sdf::Root rootWithout;
  rootWithout.Load(std::string(PROJECT_SOURCE_PATH) +
      "/test/worlds/shapes.sdf");
  ASSERT_EQ(1u, rootWithout.WorldCount());

  // Create simulation runner
  auto systemLoader = std::make_shared<SystemLoader>();
  SimulationRunner runner(rootWithout.WorldByIndex(0), systemLoader);

  // Get world entity
  Entity worldEntity{kNullEntity};
  runner.EntityCompMgr().Each<ignition::gazebo::components::World>([&](
      const ignition::gazebo::Entity &_entity,
      const ignition::gazebo::components::World *_world)->bool
      {
        EXPECT_NE(nullptr, _world);
        worldEntity = _entity;
        return true;
      });
  EXPECT_NE(kNullEntity, worldEntity);

  // Check there's no double component
  EXPECT_FALSE(runner.EntityCompMgr().HasComponentType(
        DoubleComponent::typeId));

  // Load SDF file with plugins
  sdf::Root rootWith;
  rootWith.Load(std::string(PROJECT_SOURCE_PATH) +
      "/test/worlds/plugins.sdf");
  ASSERT_EQ(1u, rootWith.WorldCount());

  // Emit plugin loading event
  runner.EventMgr().Emit<events::LoadPlugins>(worldEntity,
      rootWith.WorldByIndex(0)->Element());

  // Check component registered by world plugin
<<<<<<< HEAD
  EXPECT_TRUE(runner.EntityCompMgr().HasComponentType(
        DoubleComponent::typeId));
=======
  EXPECT_TRUE(runner.EntityCompMgr().HasComponentType(DoubleComponent::typeId));
  ASSERT_NE(nullptr,
      runner.EntityCompMgr().Component<DoubleComponent>(worldEntity));
>>>>>>> 42f25232
  EXPECT_DOUBLE_EQ(
      runner.EntityCompMgr().Component<DoubleComponent>(worldEntity)->Data(),
      0.123);
}

/////////////////////////////////////////////////
TEST_P(SimulationRunnerTest, GuiInfo)
{
  // Load SDF file
  sdf::Root root;
  root.Load(std::string(PROJECT_SOURCE_PATH) +
      "/test/worlds/shapes.sdf");

  ASSERT_EQ(1u, root.WorldCount());

  // Create simulation runner
  auto systemLoader = std::make_shared<SystemLoader>();
  SimulationRunner runner(root.WorldByIndex(0), systemLoader);

  // Create requester
  transport::Node node;

  bool result{false};
  unsigned int timeout{5000};
  msgs::GUI res;

  EXPECT_TRUE(node.Request("/world/default/gui/info", timeout, res, result));
  EXPECT_TRUE(result);

  ASSERT_EQ(1, res.plugin_size());

  auto plugin = res.plugin(0);
  EXPECT_EQ("3D View", plugin.name());
  EXPECT_EQ("Scene3D", plugin.filename());
  EXPECT_NE(plugin.innerxml().find("<ignition-gui>"), std::string::npos);
  EXPECT_NE(plugin.innerxml().find("<ambient_light>"), std::string::npos);
  EXPECT_NE(plugin.innerxml().find("<pose_topic>"), std::string::npos);
}

// Run multiple times. We want to make sure that static globals don't cause
// problems.
INSTANTIATE_TEST_CASE_P(ServerRepeat, SimulationRunnerTest,
    ::testing::Range(1, 2));<|MERGE_RESOLUTION|>--- conflicted
+++ resolved
@@ -1101,14 +1101,9 @@
       rootWith.WorldByIndex(0)->Element());
 
   // Check component registered by world plugin
-<<<<<<< HEAD
-  EXPECT_TRUE(runner.EntityCompMgr().HasComponentType(
-        DoubleComponent::typeId));
-=======
   EXPECT_TRUE(runner.EntityCompMgr().HasComponentType(DoubleComponent::typeId));
   ASSERT_NE(nullptr,
       runner.EntityCompMgr().Component<DoubleComponent>(worldEntity));
->>>>>>> 42f25232
   EXPECT_DOUBLE_EQ(
       runner.EntityCompMgr().Component<DoubleComponent>(worldEntity)->Data(),
       0.123);
