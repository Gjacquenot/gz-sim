--- conflicted
+++ resolved
@@ -111,13 +111,8 @@
   {
     auto world = this->sdfRoot.WorldByIndex(worldIndex);
 
-<<<<<<< HEAD
     this->simRunners.push_back(
-        std::make_unique<SimulationRunner>(world, this->systemManager));
-=======
-    this->simRunners.push_back(std::make_unique<SimulationRunner>(
-          _root.WorldByIndex(worldIndex), this->systemLoader));
->>>>>>> 4adcde34
+        std::make_unique<SimulationRunner>(world, this->systemLoader));
   }
 }
 
