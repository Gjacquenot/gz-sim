--- conflicted
+++ resolved
@@ -58,11 +58,7 @@
 extern "C" IGNITION_GAZEBO_VISIBLE int runServer(const char *_sdfString,
     int _iterations, int _run, float _hz, int _levels, const char *_networkRole,
     int _networkSecondaries, int _record, const char *_recordPath,
-<<<<<<< HEAD
-    int _recordResources, const char *_playback)
-=======
-    const char *_playback, const char *_file)
->>>>>>> 35ab7b01
+    int _recordResources, const char *_playback, const char *_file)
 {
   ignition::gazebo::ServerConfig serverConfig;
 
