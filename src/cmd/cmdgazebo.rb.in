#!/usr/bin/ruby

# Copyright (C) 2019 Open Source Robotics Foundation
#
# Licensed under the Apache License, Version 2.0 (the "License");
# you may not use this file except in compliance with the License.
# You may obtain a copy of the License at
#
#     http://www.apache.org/licenses/LICENSE-2.0
#
# Unless required by applicable law or agreed to in writing, software
# distributed under the License is distributed on an "AS IS" BASIS,
# WITHOUT WARRANTIES OR CONDITIONS OF ANY KIND, either express or implied.
# See the License for the specific language governing permissions and
# limitations under the License.

# We use 'dl' for Ruby <= 1.9.x and 'fiddle' for Ruby >= 2.0.x
if RUBY_VERSION.split('.')[0] < '2'
  require 'dl'
  require 'dl/import'
  include DL
else
  require 'fiddle'
  require 'fiddle/import'
  include Fiddle
end

require 'optparse'
require 'erb'

# Constants.
LIBRARY_NAME = '@library_location@'
LIBRARY_VERSION = '@PROJECT_VERSION_FULL@'

COMMON_OPTIONS =
               "  -h [--help]                Print this help message.\n"\
               "                                                    \n"        +
               "  --force-version <VERSION>  Use a specific library version.\n"\
               "                                                    \n"        +
               '  --versions                 Show the available versions.'

COMMANDS = { 'gazebo' =>
  "Run and manage Gazebo simulations.                                       \n"\
  "                                                                         \n"\
  "  ign gazebo [options] [file]                                            \n"\
  "                                                                         \n"\
  "                                                                         \n"\
  "Available Options:                                                       \n"\
  "  -g                          Run only the GUI.                          \n"\
  "\n"\
  "  --iterations [arg]          Number of iterations to execute.           \n"\
  "\n"\
  "  --levels                    Use the level system. The default is false,\n"\
  "                              which loads all models. It's always true   \n"\
  "                              with --network-role.                       \n"\
  "\n"\
  "  --network-role [arg]        Participant role used in a distributed     \n"\
  "                              simulation environment. Role is one of     \n"\
  "                              [primary, secondary]. It implies --levels. \n"\
  "\n"\
  "  --network-secondaries [arg] Number of secondary participants expected  \n"\
  "                              to join a distributed simulation           \n"\
  "                              environment. (Primary only).               \n"\
  "\n"\
  "  --record                    Use logging system to record states and    \n"\
  "                              console messages to the default location,  \n"\
  "                              in ~/.ignition/gazebo/log.                 \n"\
  "\n"\
  "  --record-path [arg]         Implicitly invokes --record, and specifies \n"\
  "                              custom path to put recorded files. Argument\n"\
  "                              is path to record states and console       \n"\
  "                              messages. Specifying this argument will    \n"\
  "                              enable console logging to a console.log    \n"\
  "                              file in the specified path.                \n"\
  "\n"\
  "  --record-resources          Implicitly invokes --record, and records   \n"\
  "                              meshes and material files, in addition to  \n"\
  "                              states and console messages.               \n"\
  "\n"\
  "  --log-overwrite             When recording, overwrite existing files.  \n"\
  "                              Only valid if recording is enabled.        \n"\
  "\n"\
  "  --log-compress              When recording, compress final log files.  \n"\
  "                              Only valid if recording is enabled.        \n"\
  "\n"\
  "  --playback [arg]            Use logging system to play back states.    \n"\
  "                              Argument is path to recorded states.       \n"\
  "\n"\
  "  -r                          Run simulation on start.                   \n"\
  "\n"\
  "  -s                          Run only the server (headless mode). This  \n"\
  "                              overrides -g, if it is also present.       \n"\
  "\n"\
  "  -v [ --verbose ] [arg]      Adjust the level of console output (0~4).  \n"\
  "                              The default verbosity is 1, use -v without \n"\
  "                              arguments for level 3.                     \n"\
  "\n"\
  "  --gui-config [arg]          Ignition GUI configuration file to load.   \n"\
  "                              If no config is given, the configuration in\n"\
  "                              the SDF file is used. And if that's not    \n"\
  "                              provided, the default installed config is  \n"\
  "                              used.                                      \n"\
  "\n"\
  "  --physics-engine [arg]      Ignition Physics engine plugin to load.    \n"\
  "                              Gazebo will use DART by default.           \n"\
  "                              (ignition-physics-dartsim-plugin)          \n"\
  "                              Make sure custom plugins are in            \n"\
  "                              IGN_GAZEBO_PHYSICS_ENGINE_PATH.            \n"\
  "\n"\
  "  --version                   Print Gazebo version information.          \n"\
  "\n"\
  "  -z [arg]                    Update rate in Hertz.                      \n"\
  "\n"+
  COMMON_OPTIONS + "\n\n" +
  "Environment variables:                                                  \n"\
  "  IGN_GAZEBO_RESOURCE_PATH    Colon separated paths used to locate      \n"\
<<<<<<< HEAD
  " resources. Can be useful to find an SDF file.                        \n\n"\
=======
  " resources such as worlds and models.                                 \n\n"\
>>>>>>> 2fd9547e
  "  IGN_GAZEBO_SYSTEM_PLUGIN_PATH    Colon separated paths used to        \n"\
  " locate system plugins.                                               \n\n"\
  "  IGN_GUI_PLUGIN_PATH    Colon separated paths used to locate GUI       \n"\
  " plugins.                                                             \n\n"\
  "  IGN_GAZEBO_NETWORK_ROLE     Participant role used in a distributed    \n"\
  " simulation environment. Role is one of [PRIMARY, SECONDARY]. This is   \n"\
  " deprecated in ign-gazebo2. Please use --network-role instead.        \n\n"\
  "  IGN_GAZEBO_NETWORK_SECONDARIES    Number of secondary participants    \n"\
  " expected to join a distributed simulation environment. (Primary only)  \n"\
  " This is deprecated in ign-gazebo2. Please use --network-role instead.  \n"
}

#
# Class for the Ignition Gazebo command line tools.
#
class Cmd

  def killProcess(pid, name, timeout)
    Process.kill("-INT", pid)

    sleepSecs = 0.001
    iterations = (timeout / sleepSecs).to_i
    i = 0
    killedPid = 0
    while killedPid != pid && i < iterations
      begin
        killedPid = Process.waitpid(pid, Process::WNOHANG)
      rescue
        # The process has exited, so return.
        return
      end

      break if killedPid == pid

      sleep sleepSecs
      i = i + 1
    end

    if killedPid != pid
      puts "Escalating to SIGKILL on [#{name}]"
      Process.kill("-KILL", pid)
    end
  end

  #
  # Return a structure describing the options.
  #
  def parse(args)
    options = {
      'file' => '',
      'gui' => 0,
      'hz' => -1,
      'iterations' => 0,
      'levels' => 0,
      'network_role' => '',
      'network_secondaries' => 0,
      'record' => 0,
      'record-path' => '',
      'record-resources' => 0,
      'log-overwrite' => 0,
      'log-compress' => 0,
      'playback' => '',
      'run' => 0,
      'server' => 0,
      'verbose' => '1',
      'gui_config' => '',
      'physics_engine' => ''
    }

    usage = COMMANDS[args[0]]

    opt_parser = OptionParser.new do |opts|
      opts.banner = usage

      opts.on('-h', '--help') do
        puts usage
        exit
      end
      opts.on('--iterations [arg]', Integer,
              'Number of iterations to execute') do |i|
        options['iterations'] = i
      end
      opts.on('--network-role [arg]', String) do |role|
        options['network_role'] = role
      end
      opts.on('--network-secondaries [arg]', Integer) do |i|
        options['network_secondaries'] = i
      end
      opts.on('-z [arg]', Float, 'Update rate in Hertz') do |h|
        options['hz'] = h
      end
      opts.on('-r') do
        options['run'] = 1
      end
      opts.on('-g') do
        options['gui'] = 1
      end
      opts.on('-s') do
        options['server'] = 1
      end
      opts.on('--levels') do
        options['levels'] = 1
      end
      opts.on('--record') do
        options['record'] = 1
      end
      opts.on('--record-path [arg]', String) do |r|
        options['record-path'] = r
      end
      opts.on('--record-resources') do
        options['record-resources'] = 1
      end
      opts.on('--log-overwrite') do
        options['log-overwrite'] = 1
      end
      opts.on('--log-compress') do
        options['log-compress'] = 1
      end
      opts.on('--playback [arg]', String) do |p|
        options['playback'] = p
      end
      opts.on('-v [verbose]', '--verbose [verbose]', String) do |v|
        options['verbose'] = v || '3'
      end
      opts.on('--gui-config [arg]', String) do |c|
        options['gui_config'] = c
      end
      opts.on('--physics-engine [arg]', String) do |e|
        options['physics_engine'] = e
      end
      opts.on('--version') do
        options['version'] = '1'
      end

    end # opt_parser do

    opt_parser.parse!(args)

    # SDF file as positional argument
    filename = args.pop
    if filename and filename != 'gazebo'
      options['file'] = filename
    end

    options['command'] = args[0]

    options
  end # parse()

  def execute(args)
    options = parse(args)

    if LIBRARY_NAME[0] == '/'
      # If the first character is a slash, we'll assume that we've been given an
      # absolute path to the library. This is only used during test mode.
      plugin = LIBRARY_NAME
    else
      # We're assuming that the library path is relative to the current
      # location of this script.
      plugin = File.expand_path(File.join(File.dirname(__FILE__), LIBRARY_NAME))
    end
    conf_version = LIBRARY_VERSION

    begin
      Importer.dlload plugin
    rescue DLError => e
      puts "Library error for [#{plugin}]: #{e.to_s}"
      exit(-1)
    end

    # Read the library version.
    Importer.extern 'char *ignitionGazeboVersion()'
    begin
      plugin_version = Importer.ignitionGazeboVersion.to_s
    rescue DLError
      puts "Library error: Problem running 'ignitionGazeboVersion()' from #{plugin}."
      exit(-1)
    end

    # Sanity check: Verify that the version of the yaml file matches the version
    # of the library that we are using.
    unless plugin_version.eql? conf_version
      puts "Error: Version mismatch. Your configuration file version is
            [#{conf_version}] but #{plugin} version is [#{plugin_version}]."
      exit(-1)
    end

    usage = COMMANDS[args[0]]

    begin

      if options.key?('version')
        Importer.extern 'char *gazeboVersionHeader()'
        puts Importer.gazeboVersionHeader.to_s
        exit
      end

      # Global configurations
      if options.key?('verbose')
        Importer.extern 'void cmdVerbosity(const char *)'
        Importer.cmdVerbosity(options['verbose'])
      end

      parsed = ''
      if options['file'] != ''
        # Check if the passed in file exists.
        if File.exists?(options['file'])
          path = options['file']
        # If not, then first check the IGN_GAZEBO_RESOURCE_PATH environment
        # variable, then the configuration path from the launch library.
        else
          resourcePathEnv = ENV['IGN_GAZEBO_RESOURCE_PATH']
          if !resourcePathEnv.nil?
            resourcePaths = resourcePathEnv.split(':')
            for resourcePath in resourcePaths
              filePath = File.join(resourcePath, options['file'])
              if File.exists?(filePath)
                path = filePath
                break
              end
            end
          end

          if path.nil?
            Importer.extern 'char *worldInstallDir()'
            path = File.join(Importer.worldInstallDir().to_s, options['file'])
            if !File.exists?(path)
              puts "Unable to find file " + options['file']
              exit(-1)
            end
          end
        end

        # ERB parse the file, and then run the result
        parsed = ERB.new(File.read(path)).result()
      end

      # Import the runServer function
      Importer.extern 'int runServer(const char *, int, int, float, int,
                               const char *, int, int, const char *,
                               int, int, int, const char *, const char *,
                               const char *)'

      # Import the runGui function
      Importer.extern 'int runGui(const char *)'

      # Neither the -s nor -g options were used, so run both the server
      # and gui.
      if options['server'] == 0 && options['gui'] == 0

        serverPid = Process.fork do
          ENV['RMT_PORT'] = '1500'
          Process.setpgid(0, 0)
          Process.setproctitle('ign gazebo server')
          Importer.runServer(parsed, options['iterations'], options['run'],
            options['hz'], options['levels'], options['network_role'],
            options['network_secondaries'], options['record'],
            options['record-path'], options['record-resources'],
            options['log-overwrite'], options['log-compress'],
            options['playback'], options['physics_engine'],
            options['file'])
        end

        guiPid = Process.fork do
          ENV['RMT_PORT'] = '1501'
          Process.setpgid(0, 0)
          Process.setproctitle('ign gazebo gui')
          Importer.runGui(options['gui_config'])
        end

        Signal.trap("INT") {
          self.killProcess(guiPid, "Ignition Gazebo GUI", 5.0)
          self.killProcess(serverPid, "Ignition Gazebo Server", 5.0)
          return 1
        }

        # Wait for a child process to end
        pid, status = Process.wait2

        if pid == serverPid
          self.killProcess(guiPid, "Ignition Gazebo GUI", 5.0)
        else
          self.killProcess(serverPid, "Ignition Gazebo Server", 5.0)
        end

      # If the -s option was specified, then run only the server
      elsif options['server'] == 1
        ENV['RMT_PORT'] = '1500'
        Importer.runServer(parsed, options['iterations'], options['run'],
            options['hz'], options['levels'], options['network_role'],
            options['network_secondaries'], options['record'],
            options['record-path'], options['record-resources'],
            options['log-overwrite'], options['log-compress'],
            options['playback'], options['physics_engine'],
            options['file'])
      # Otherwise run the gui
      else options['gui']
        ENV['RMT_PORT'] = '1501'
        Importer.runGui(options['gui_config'])
      end
    rescue
      puts "Library error: Problem running [#{options['command']}]() "\
        "from #{plugin}."
    # begin
    end
  # execute
  end
# class
end<|MERGE_RESOLUTION|>--- conflicted
+++ resolved
@@ -114,11 +114,7 @@
   COMMON_OPTIONS + "\n\n" +
   "Environment variables:                                                  \n"\
   "  IGN_GAZEBO_RESOURCE_PATH    Colon separated paths used to locate      \n"\
-<<<<<<< HEAD
-  " resources. Can be useful to find an SDF file.                        \n\n"\
-=======
   " resources such as worlds and models.                                 \n\n"\
->>>>>>> 2fd9547e
   "  IGN_GAZEBO_SYSTEM_PLUGIN_PATH    Colon separated paths used to        \n"\
   " locate system plugins.                                               \n\n"\
   "  IGN_GUI_PLUGIN_PATH    Colon separated paths used to locate GUI       \n"\
