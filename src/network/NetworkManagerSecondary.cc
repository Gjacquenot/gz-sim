/*
 * Copyright (C) 2019 Open Source Robotics Foundation
 *
 * Licensed under the Apache License, Version 2.0 (the "License");
 * you may not use this file except in compliance with the License.
 * You may obtain a copy of the License at
 *
 *     http://www.apache.org/licenses/LICENSE-2.0
 *
 * Unless required by applicable law or agreed to in writing, software
 * distributed under the License is distributed on an "AS IS" BASIS,
 * WITHOUT WARRANTIES OR CONDITIONS OF ANY KIND, either express or implied.
 * See the License for the specific language governing permissions and
 * limitations under the License.
 *
*/
<<<<<<< HEAD

#include "msgs/peer_control.pb.h"
=======
>>>>>>> b3cb14d1

#include <algorithm>
#include <string>

#include <ignition/common/Console.hh>
#include <ignition/common/Util.hh>
#include <ignition/common/Profiler.hh>

#include "ignition/gazebo/components/ParentEntity.hh"
#include "ignition/gazebo/Conversions.hh"
#include "ignition/gazebo/Entity.hh"
#include "ignition/gazebo/EntityComponentManager.hh"
#include "ignition/gazebo/Events.hh"
#include "ignition/gazebo/Util.hh"

#include "ignition/gazebo/components/ParentEntity.hh"
#include "ignition/gazebo/Conversions.hh"
#include "ignition/gazebo/Entity.hh"
#include "ignition/gazebo/EntityComponentManager.hh"
#include "ignition/gazebo/Events.hh"

#include "NetworkManagerPrivate.hh"
#include "NetworkManagerSecondary.hh"
#include "PeerTracker.hh"

using namespace ignition;
using namespace gazebo;

//////////////////////////////////////////////////
NetworkManagerSecondary::NetworkManagerSecondary(
<<<<<<< HEAD
    std::function<void(const UpdateInfo &_info)> _stepFunction,
=======
    const std::function<void(const UpdateInfo &_info)> &_stepFunction,
>>>>>>> b3cb14d1
    EntityComponentManager &_ecm,
    EventManager *_eventMgr,
    const NetworkConfig &_config, const NodeOptions &_options):
  NetworkManager(_stepFunction, _ecm, _eventMgr, _config, _options),
  node(_options)
{
  std::string controlService{this->Namespace() + "/control"};
  if (!this->node.Advertise(controlService, &NetworkManagerSecondary::OnControl,
      this))
  {
    ignerr << "Error advertising PeerControl service [" << controlService
           << "]" << std::endl;
  }
  else
  {
    igndbg << "Advertised PeerControl service on [" << controlService << "]"
      << std::endl;
  }

  this->node.Subscribe("step", &NetworkManagerSecondary::OnStep, this);

  this->stepAckPub = this->node.Advertise<msgs::SerializedState>("step_ack");
<<<<<<< HEAD

  auto eventMgr = this->dataPtr->eventMgr;
  if (eventMgr)
  {
    // Set a flag when the executable is stopping to cleanly exit.
    this->stoppingConn = eventMgr->Connect<events::Stop>(
        [this]()
    {
      this->stopReceived = true;
    });

    this->dataPtr->peerRemovedConn = eventMgr->Connect<PeerRemoved>(
        [this](PeerInfo _info)
    {
      if (_info.role == NetworkRole::SimulationPrimary)
      {
        ignmsg << "Primary removed, stopping simulation" << std::endl;
        this->dataPtr->eventMgr->Emit<events::Stop>();
      }
    });

    this->dataPtr->peerStaleConn = eventMgr->Connect<PeerStale>(
        [this](PeerInfo _info)
    {
      if (_info.role == NetworkRole::SimulationPrimary)
      {
        ignerr << "Primary went stale, stopping simulation" << std::endl;
        this->dataPtr->eventMgr->Emit<events::Stop>();
      }
    });
  }
=======
>>>>>>> b3cb14d1
}

//////////////////////////////////////////////////
bool NetworkManagerSecondary::Ready() const
{
  // The detected number of peers in the "Primary" role must be 1
  auto primaries = this->dataPtr->tracker->NumPrimary();
  return (primaries == 1);
}

//////////////////////////////////////////////////
void NetworkManagerSecondary::Handshake()
{
  while (!this->enableSim && !this->dataPtr->stopReceived)
  {
    std::this_thread::sleep_for(std::chrono::milliseconds(10));
  }
}

//////////////////////////////////////////////////
std::string NetworkManagerSecondary::Namespace() const
{
  return this->dataPtr->peerInfo.id.substr(0, 8);
}

//////////////////////////////////////////////////
bool NetworkManagerSecondary::OnControl(const private_msgs::PeerControl &_req,
                                        private_msgs::PeerControl& _resp)
{
  this->enableSim = _req.enable_sim();
  _resp.set_enable_sim(this->enableSim);
  return true;
}

/////////////////////////////////////////////////
void NetworkManagerSecondary::OnStep(
    const private_msgs::SimulationStep &_msg)
{
  IGN_PROFILE("NetworkManagerSecondary::OnStep");

  // Throttle the number of step messages going to the debug output.
  if (!_msg.paused() && _msg.iteration() % 1000 == 0)
  {
    igndbg << "Network iterations: " << _msg.iteration()
           << std::endl;
  }

  // Update affinities
  for (int i = 0; i < _msg.affinity_size(); ++i)
  {
    const auto &affinityMsg = _msg.affinity(i);
    const auto &entityId = affinityMsg.entity().id();

    if (affinityMsg.secondary_prefix() == this->Namespace())
    {
      this->performers.insert(entityId);

<<<<<<< HEAD
      this->dataPtr->ecm->SetState(affinityMsg.state());

=======
>>>>>>> b3cb14d1
      ignmsg << "Secondary [" << this->Namespace()
             << "] assigned affinity to performer [" << entityId << "]."
             << std::endl;
    }
    // If performer has been assigned to another secondary, remove it
    else
    {
      auto parent =
          this->dataPtr->ecm->Component<components::ParentEntity>(entityId);
      this->dataPtr->ecm->RequestRemoveEntity(parent->Data());

      if (this->performers.find(entityId) != this->performers.end())
      {
        ignmsg << "Secondary [" << this->Namespace()
               << "] unassigned affinity to performer [" << entityId << "]."
               << std::endl;
        this->performers.erase(entityId);
      }
    }
  }

  // Update info
  UpdateInfo info;
  info.iterations = _msg.iteration();
  info.paused = _msg.paused();
  info.dt = std::chrono::steady_clock::duration(
      std::chrono::nanoseconds(_msg.stepsize()));
  info.simTime = convert<std::chrono::steady_clock::duration>(_msg.simtime());

  // Step runner
  this->dataPtr->stepFunction(info);

<<<<<<< HEAD
  // Update state with all the performer's entities
  std::unordered_set<Entity> entities;
  for (const auto &perf : this->performers)
  {
    // Performer model
=======
  // Update state with all the performers
  // TODO(louise) Get all descendants
  std::unordered_set<Entity> models;
  for (const auto &perf : this->performers)
  {
>>>>>>> b3cb14d1
    auto parent = this->dataPtr->ecm->Component<components::ParentEntity>(perf);
    if (parent == nullptr)
    {
      ignerr << "Failed to get parent for performer [" << perf << "]"
             << std::endl;
      continue;
    }
<<<<<<< HEAD
    auto modelEntity = parent->Data();

    auto children = descendants(modelEntity, *this->dataPtr->ecm);
    entities.insert(children.begin(), children.end());
  }

  msgs::SerializedState stateMsg;
  if (!entities.empty())
    stateMsg = this->dataPtr->ecm->State(entities);
=======

    models.insert(parent->Data());
  }

  msgs::SerializedState stateMsg;
  if (!models.empty())
    stateMsg = this->dataPtr->ecm->State(models);
>>>>>>> b3cb14d1

  this->stepAckPub.Publish(stateMsg);
}
<|MERGE_RESOLUTION|>--- conflicted
+++ resolved
@@ -14,11 +14,6 @@
  * limitations under the License.
  *
 */
-<<<<<<< HEAD
-
-#include "msgs/peer_control.pb.h"
-=======
->>>>>>> b3cb14d1
 
 #include <algorithm>
 #include <string>
@@ -27,18 +22,14 @@
 #include <ignition/common/Util.hh>
 #include <ignition/common/Profiler.hh>
 
+#include "msgs/peer_control.pb.h"
+
 #include "ignition/gazebo/components/ParentEntity.hh"
 #include "ignition/gazebo/Conversions.hh"
 #include "ignition/gazebo/Entity.hh"
 #include "ignition/gazebo/EntityComponentManager.hh"
 #include "ignition/gazebo/Events.hh"
 #include "ignition/gazebo/Util.hh"
-
-#include "ignition/gazebo/components/ParentEntity.hh"
-#include "ignition/gazebo/Conversions.hh"
-#include "ignition/gazebo/Entity.hh"
-#include "ignition/gazebo/EntityComponentManager.hh"
-#include "ignition/gazebo/Events.hh"
 
 #include "NetworkManagerPrivate.hh"
 #include "NetworkManagerSecondary.hh"
@@ -49,11 +40,7 @@
 
 //////////////////////////////////////////////////
 NetworkManagerSecondary::NetworkManagerSecondary(
-<<<<<<< HEAD
-    std::function<void(const UpdateInfo &_info)> _stepFunction,
-=======
     const std::function<void(const UpdateInfo &_info)> &_stepFunction,
->>>>>>> b3cb14d1
     EntityComponentManager &_ecm,
     EventManager *_eventMgr,
     const NetworkConfig &_config, const NodeOptions &_options):
@@ -76,40 +63,6 @@
   this->node.Subscribe("step", &NetworkManagerSecondary::OnStep, this);
 
   this->stepAckPub = this->node.Advertise<msgs::SerializedState>("step_ack");
-<<<<<<< HEAD
-
-  auto eventMgr = this->dataPtr->eventMgr;
-  if (eventMgr)
-  {
-    // Set a flag when the executable is stopping to cleanly exit.
-    this->stoppingConn = eventMgr->Connect<events::Stop>(
-        [this]()
-    {
-      this->stopReceived = true;
-    });
-
-    this->dataPtr->peerRemovedConn = eventMgr->Connect<PeerRemoved>(
-        [this](PeerInfo _info)
-    {
-      if (_info.role == NetworkRole::SimulationPrimary)
-      {
-        ignmsg << "Primary removed, stopping simulation" << std::endl;
-        this->dataPtr->eventMgr->Emit<events::Stop>();
-      }
-    });
-
-    this->dataPtr->peerStaleConn = eventMgr->Connect<PeerStale>(
-        [this](PeerInfo _info)
-    {
-      if (_info.role == NetworkRole::SimulationPrimary)
-      {
-        ignerr << "Primary went stale, stopping simulation" << std::endl;
-        this->dataPtr->eventMgr->Emit<events::Stop>();
-      }
-    });
-  }
-=======
->>>>>>> b3cb14d1
 }
 
 //////////////////////////////////////////////////
@@ -167,11 +120,8 @@
     {
       this->performers.insert(entityId);
 
-<<<<<<< HEAD
       this->dataPtr->ecm->SetState(affinityMsg.state());
 
-=======
->>>>>>> b3cb14d1
       ignmsg << "Secondary [" << this->Namespace()
              << "] assigned affinity to performer [" << entityId << "]."
              << std::endl;
@@ -204,19 +154,11 @@
   // Step runner
   this->dataPtr->stepFunction(info);
 
-<<<<<<< HEAD
   // Update state with all the performer's entities
   std::unordered_set<Entity> entities;
   for (const auto &perf : this->performers)
   {
     // Performer model
-=======
-  // Update state with all the performers
-  // TODO(louise) Get all descendants
-  std::unordered_set<Entity> models;
-  for (const auto &perf : this->performers)
-  {
->>>>>>> b3cb14d1
     auto parent = this->dataPtr->ecm->Component<components::ParentEntity>(perf);
     if (parent == nullptr)
     {
@@ -224,7 +166,6 @@
              << std::endl;
       continue;
     }
-<<<<<<< HEAD
     auto modelEntity = parent->Data();
 
     auto children = descendants(modelEntity, *this->dataPtr->ecm);
@@ -234,15 +175,6 @@
   msgs::SerializedState stateMsg;
   if (!entities.empty())
     stateMsg = this->dataPtr->ecm->State(entities);
-=======
-
-    models.insert(parent->Data());
-  }
-
-  msgs::SerializedState stateMsg;
-  if (!models.empty())
-    stateMsg = this->dataPtr->ecm->State(models);
->>>>>>> b3cb14d1
 
   this->stepAckPub.Publish(stateMsg);
 }
