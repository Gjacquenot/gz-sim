/*
 * Copyright (C) 2018 Open Source Robotics Foundation
 *
 * Licensed under the Apache License, Version 2.0 (the "License");
 * you may not use this file except in compliance with the License.
 * You may obtain a copy of the License at
 *
 *     http://www.apache.org/licenses/LICENSE-2.0
 *
 * Unless required by applicable law or agreed to in writing, software
 * distributed under the License is distributed on an "AS IS" BASIS,
 * WITHOUT WARRANTIES OR CONDITIONS OF ANY KIND, either express or implied.
 * See the License for the specific language governing permissions and
 * limitations under the License.
 *
*/

#include "ignition/gazebo/EntityComponentManager.hh"

#include <map>
#include <memory>
#include <set>
#include <sstream>
#include <string>
#include <unordered_map>
#include <unordered_set>
#include <utility>
#include <vector>

#include <ignition/common/Profiler.hh>
#include <ignition/math/graph/GraphAlgorithms.hh>

#include "ignition/gazebo/components/CanonicalLink.hh"
#include "ignition/gazebo/components/ChildLinkName.hh"
#include "ignition/gazebo/components/Component.hh"
#include "ignition/gazebo/components/Factory.hh"
#include "ignition/gazebo/components/Joint.hh"
#include "ignition/gazebo/components/Link.hh"
#include "ignition/gazebo/components/Name.hh"
#include "ignition/gazebo/components/ParentEntity.hh"
#include "ignition/gazebo/components/ParentLinkName.hh"
#include "ignition/gazebo/components/Recreate.hh"
#include "ignition/gazebo/components/World.hh"

using namespace ignition;
using namespace gazebo;

class ignition::gazebo::EntityComponentManagerPrivate
{
  /// \brief Implementation of the CreateEntity function, which takes a specific
  /// entity as input.
  /// \param[in] _entity Entity to be created.
  /// \return Created entity, which should match the input.
  public: Entity CreateEntityImplementation(Entity _entity);

  /// \brief Recursively insert an entity and all its descendants into a given
  /// set.
  /// \param[in] _entity Entity to be inserted.
  /// \param[in, out] _set Set to be filled.
  public: void InsertEntityRecursive(Entity _entity,
      std::unordered_set<Entity> &_set);

  /// \brief Recursively erase an entity and all its descendants from a given
  /// set.
  /// \param[in] _entity Entity to be erased.
  /// \param[in, out] _set Set to erase from.
  public: void EraseEntityRecursive(Entity _entity,
      std::unordered_set<Entity> &_set);

  /// \brief Allots the work for multiple threads prior to running
  /// `AddEntityToMessage`.
  public: void CalculateStateThreadLoad();

  /// \brief Create a message for the removed components
  /// \param[in] _entity Entity with the removed components
  /// \param[in, out] _msg Entity message
  /// \param[in] _types _types Type IDs of components to be serialized. Leave
  /// empty to get all removed components.
  public: void SetRemovedComponentsMsgs(Entity &_entity,
      msgs::SerializedEntity *_msg,
      const std::unordered_set<ComponentTypeId> &_types = {});

  /// \brief Create a message for the removed components
  /// \param[in] _entity Entity with the removed components
  /// \param[in, out] _msg State message
  /// \param[in] _types _types Type IDs of components to be serialized. Leave
  /// empty to get all removed components.
  public: void SetRemovedComponentsMsgs(Entity &_entity,
      msgs::SerializedStateMap &_msg,
      const std::unordered_set<ComponentTypeId> &_types = {});

  /// \brief Add newly modified (created/modified/removed) components to
  /// modifiedComponents list. The entity is added to the list when it is not
  /// a newly created entity or is not an entity to be removed
  /// \param[in] _entity Entity that has component newly modified
  public: void AddModifiedComponent(const Entity &_entity);

  /// \brief Check whether a component is marked as a component that is
  /// currently removed or not.
  /// \param[in] _entity The entity
  /// \param[in] _typeId The type ID for the component that belongs to _entity
  /// \return True if _entity has a component of type _typeId that is currently
  /// removed. False otherwise
  public: bool ComponentMarkedAsRemoved(const Entity _entity,
              const ComponentTypeId _typeId) const;

  /// \brief Set a cloned joint's parent or child link name.
  /// \param[in] _joint The cloned joint.
  /// \param[in] _originalLink The original joint's parent or child link.
  /// \param[in] _ecm Entity component manager.
  /// \tparam The component type, which must be either
  /// components::ParentLinkName or components::ChildLinkName
  /// \return True if _joint's parent or child link name was set.
  /// False otherwise
  /// \note This method should only be called in EntityComponentManager::Clone.
  /// This is a temporary workaround until we find a way to clone entites and
  /// components that don't require special treatment for particular component
  /// types.
  public: template<typename ComponentTypeT>
          bool ClonedJointLinkName(Entity _joint, Entity _originalLink,
              EntityComponentManager *_ecm);

  /// \brief All component types that have ever been created.
  public: std::unordered_set<ComponentTypeId> createdCompTypes;

  /// \brief A graph holding all entities, arranged according to their
  /// parenting.
  public: EntityGraph entities;

  /// \brief Components that have been changed through a periodic change.
  /// The key is the type of component which has changed, and the value is the
  /// entities that had this type of component changed.
  public: std::unordered_map<ComponentTypeId, std::unordered_set<Entity>>
            periodicChangedComponents;

  /// \brief Components that have been changed through a one-time change.
  /// The key is the type of component which has changed, and the value is the
  /// entities that had this type of component changed.
  public: std::unordered_map<ComponentTypeId, std::unordered_set<Entity>>
            oneTimeChangedComponents;

  /// \brief Entities that have just been created
  public: std::unordered_set<Entity> newlyCreatedEntities;

  /// \brief Entities that need to be removed.
  public: std::unordered_set<Entity> toRemoveEntities;

  /// \brief Entities that have components newly modified
  /// (created/modified/removed) but are not entities that have been
  /// newly created or removed (ie. newlyCreatedEntities or toRemoveEntities).
  /// This is used for the ChangedState functions
  public: std::unordered_set<Entity> modifiedComponents;

  /// \brief Flag that indicates if all entities should be removed.
  public: bool removeAllEntities{false};

  /// \brief A mutex to protect newly created entities.
  public: std::mutex entityCreatedMutex;

  /// \brief A mutex to protect entity remove.
  public: std::mutex entityRemoveMutex;

  /// \brief A mutex to protect from concurrent writes to views
  public: mutable std::mutex viewsMutex;

  /// \brief A mutex to protect removed components
  public: mutable std::mutex removedComponentsMutex;

  /// \brief The set of all views.
  /// The value is a pair of the view itself and a mutex that can be used for
  /// locking the view to ensure thread safety when adding entities to the view.
  public: mutable std::unordered_map<detail::ComponentTypeKey,
          std::pair<std::unique_ptr<detail::BaseView>,
            std::unique_ptr<std::mutex>>, detail::ComponentTypeHasher> views;

  /// \brief A flag that indicates whether views should be locked while adding
  /// new entities to them or not.
  public: bool lockAddEntitiesToViews{false};

  /// \brief Cache of previously queried descendants. The key is the parent
  /// entity for which descendants were queried, and the value are all its
  /// descendants.
  public: mutable std::unordered_map<Entity, std::unordered_set<Entity>>
          descendantCache;

  /// \brief Keep track of entities already used to ensure uniqueness.
  public: uint64_t entityCount{0};

  /// \brief Unordered map of removed components. The key is the entity to
  /// which belongs the component, and the value is a set of the component types
  /// being removed.
  public: std::unordered_map<Entity, std::unordered_set<ComponentTypeId>>
    removedComponents;

  /// \brief All components that have been removed. The difference between
  /// removedComponents and componentsMarkedAsRemoved is that removedComponents
  /// keeps track of components that were removed in the current simulation
  /// step, while componentsMarkedAsRemoved keeps track of components that are
  /// currently removed based on all simulation steps.
  public: std::unordered_map<Entity, std::unordered_set<ComponentTypeId>>
    componentsMarkedAsRemoved;

  /// \brief A map of an entity to its components
  public: std::unordered_map<Entity,
           std::vector<std::unique_ptr<components::BaseComponent>>>
             componentStorage;

  /// \brief A map that keeps track of where each type of component is
  /// located in the componentStorage vector. Since the componentStorage vector
  /// is of type BaseComponent, we need to keep track of which component type
  /// corresponds to a given index in the vector so that we can cast the
  /// BaseComponent to this type if needed.
  ///
  /// The key of this map is the Entity, and the value is a map of the
  /// component type to the corresponding index in the
  /// componentStorage vector (a component of a particular type is
  /// only a key for the value map if a component of this type exists in
  /// the componentStorage vector)
  ///
  /// NOTE: Any modification of this data structure must be followed
  /// by setting `componentTypeIndexDirty` to true.
  public: std::unordered_map<Entity,
           std::unordered_map<ComponentTypeId, std::size_t>>
                                componentTypeIndex;

  /// \brief A vector of iterators to evenly distributed spots in the
  /// `componentTypeIndex` map.  Threads in the `State` function use this
  /// vector for easy access of their pre-allocated work.  This vector
  /// is recalculated if `componentTypeIndex` is changed (when
  /// `componentTypeIndexDirty` == true).
  public: std::vector<std::unordered_map<Entity,
          std::unordered_map<ComponentTypeId, std::size_t>>::iterator>
            componentTypeIndexIterators;

  /// \brief True if the componentTypeIndex map was changed.  Primarily used
  /// by the multithreading functionality in `State()` to allocate work to
  /// each thread.
  public: bool componentTypeIndexDirty{true};

  /// \brief During cloning, we populate two maps:
  ///  - map of cloned model entities to the non-cloned model's canonical link
  ///  - map of non-cloned canonical links to the cloned canonical link
  /// After cloning is done, these maps can be used to update the cloned model's
  /// canonical link to be the cloned canonical link instead of the original
  /// model's canonical link. We populate maps during cloning and then update
  /// canonical links after cloning since cloning is done top-down, and
  /// canonical links are children of models (when a model is cloned, its
  /// canonical link has not been cloned yet, so we have no way of knowing what
  /// to set the cloned model's canonical link to until the canonical link has
  /// been cloned).
  /// \TODO(anyone) We shouldn't be giving canonical links special treatment.
  /// This may happen to any component that holds an Entity, so we should figure
  /// out a way to generalize this for any such component.
  public: std::unordered_map<Entity, Entity> oldModelCanonicalLink;

  /// \brief See above
  public: std::unordered_map<Entity, Entity> oldToClonedCanonicalLink;

  /// \brief During cloning, we populate two maps:
  ///  - map of link entities to their cloned link
  ///  - map of cloned joint entities to the original joint entity's parent and
  ///    child links
  /// After cloning is done, these maps can be used to update the cloned joint
  /// entity's parent and child links to the cloned parent and child links.
  /// \TODO(anyone) We shouldn't be giving joints special treatment.
  /// We should figure out a way to update a joint's parent/child links without
  /// having to explicitly search/track for the cloned links.
  public: std::unordered_map<Entity, Entity> originalToClonedLink;

  /// \brief See above
  /// The key is the cloned joint entity, and the value is a pair where the
  /// first element is the original joint's parent link, and the second element
  /// is the original joint's child link
  public: std::unordered_map<Entity, std::pair<Entity, Entity>>
          clonedToOriginalJointLinks;

  /// \brief Set of entities that are prevented from removal.
  public: std::unordered_set<Entity> pinnedEntities;
};

//////////////////////////////////////////////////
EntityComponentManager::EntityComponentManager()
  : dataPtr(new EntityComponentManagerPrivate)
{
}

//////////////////////////////////////////////////
EntityComponentManager::~EntityComponentManager() = default;

//////////////////////////////////////////////////
size_t EntityComponentManager::EntityCount() const
{
  return this->dataPtr->entities.Vertices().size();
}

/////////////////////////////////////////////////
Entity EntityComponentManager::CreateEntity()
{
  Entity entity = ++this->dataPtr->entityCount;

  if (entity == std::numeric_limits<uint64_t>::max())
  {
    ignwarn << "Reached maximum number of entities [" << entity << "]"
            << std::endl;
    return entity;
  }

  return this->dataPtr->CreateEntityImplementation(entity);
}

/////////////////////////////////////////////////
Entity EntityComponentManagerPrivate::CreateEntityImplementation(Entity _entity)
{
  IGN_PROFILE("EntityComponentManager::CreateEntityImplementation");
  this->entities.AddVertex(std::to_string(_entity), _entity, _entity);

  // Add entity to the list of newly created entities
  {
    std::lock_guard<std::mutex> lock(this->entityCreatedMutex);
    this->newlyCreatedEntities.insert(_entity);
  }

  // Reset descendants cache
  this->descendantCache.clear();

  const auto result = this->componentStorage.insert({_entity,
      std::vector<std::unique_ptr<components::BaseComponent>>()});
  if (!result.second)
  {
    ignwarn << "Attempted to add entity [" << _entity
      << "] to component storage, but this entity is already in component "
      << "storage.\n";
  }

  const auto result2 = this->componentTypeIndex.insert({_entity,
      std::unordered_map<ComponentTypeId, std::size_t>()});
  if (!result2.second)
  {
    ignwarn << "Attempted to add entity [" << _entity
      << "] to component type index, but this entity is already in component "
      << "type index.\n";
  }

  return _entity;
}

/////////////////////////////////////////////////
Entity EntityComponentManager::Clone(Entity _entity, Entity _parent,
    const std::string &_name, bool _allowRename)
{
  // Clear maps so they're populated for the entity being cloned
  this->dataPtr->oldToClonedCanonicalLink.clear();
  this->dataPtr->oldModelCanonicalLink.clear();
  this->dataPtr->originalToClonedLink.clear();
  this->dataPtr->clonedToOriginalJointLinks.clear();

  auto clonedEntity = this->CloneImpl(_entity, _parent, _name, _allowRename);

  if (kNullEntity != clonedEntity)
  {
    // make sure that cloned models have their canonical link updated to the
    // cloned canonical link
    for (const auto &[clonedModel, oldCanonicalLink] :
         this->dataPtr->oldModelCanonicalLink)
    {
      auto iter = this->dataPtr->oldToClonedCanonicalLink.find(
          oldCanonicalLink);
      if (iter == this->dataPtr->oldToClonedCanonicalLink.end())
      {
        ignerr << "Error: attempted to clone model(s) with canonical link(s), "
          << "but entity [" << oldCanonicalLink << "] was not cloned as a "
          << "canonical link." << std::endl;
        continue;
      }
      const auto clonedCanonicalLink = iter->second;
      this->SetComponentData<components::ModelCanonicalLink>(clonedModel,
          clonedCanonicalLink);
    }

    // make sure that cloned joints have their parent/child links
    // updated to the cloned parent/child links
    for (const auto &[clonedJoint, originalJointLinks] :
        this->dataPtr->clonedToOriginalJointLinks)
    {
      auto originalParentLink = originalJointLinks.first;
      if (!this->dataPtr->ClonedJointLinkName<components::ParentLinkName>(
            clonedJoint, originalParentLink, this))
      {
        ignerr << "Error updating the cloned parent link name for cloned "
               << "joint [" << clonedJoint << "]\n";
        continue;
      }

      auto originalChildLink = originalJointLinks.second;
      if (!this->dataPtr->ClonedJointLinkName<components::ChildLinkName>(
            clonedJoint, originalChildLink, this))
      {
        ignerr << "Error updating the cloned child link name for cloned "
               << "joint [" << clonedJoint << "]\n";
        continue;
      }
    }
  }

  return clonedEntity;
}

/////////////////////////////////////////////////
Entity EntityComponentManager::CloneImpl(Entity _entity, Entity _parent,
    const std::string &_name, bool _allowRename)
{
  auto uniqueNameGenerated = false;

  // Before cloning, we should make sure that:
  //  1. The entity to be cloned exists
  //  2. We can generate a unique name for the cloned entity
  if (!this->HasEntity(_entity))
  {
    ignerr << "Requested to clone entity [" << _entity
      << "], but this entity does not exist." << std::endl;
    return kNullEntity;
  }
  else if (!_name.empty() && !_allowRename)
  {
    // Get the entity's original parent. This is used to make sure we get
    // the correct entity. For example, two different models may have a
    // child with the name "link".
    auto origParentComp =
        this->Component<components::ParentEntity>(_entity);

    // If there is an entity with the same name and user indicated renaming is
    // not allowed then return null entity.
    // If the entity or one of its ancestor has a Recreate component then carry
    // on since the ECM is supposed to create a new entity with the same name.
    Entity ent = this->EntityByComponents(components::Name(_name),
        components::ParentEntity(origParentComp->Data()));

    bool hasRecreateComp = false;
    Entity recreateEnt = ent;
    while (recreateEnt != kNullEntity && !hasRecreateComp)
    {
      hasRecreateComp = this->Component<components::Recreate>(recreateEnt) !=
        nullptr;
      auto parentComp = this->Component<components::ParentEntity>(recreateEnt);
      recreateEnt = parentComp ? parentComp->Data() : kNullEntity;
    }

    if (kNullEntity != ent && !hasRecreateComp)
    {
      ignerr << "Requested to clone entity [" << _entity
        << "] with a name of [" << _name << "], but another entity already "
        << "has this name." << std::endl;
      return kNullEntity;
    }
    uniqueNameGenerated = true;
  }

  auto clonedEntity = this->CreateEntity();

  if (_parent != kNullEntity)
  {
    this->SetParentEntity(clonedEntity, _parent);
    this->CreateComponent(clonedEntity, components::ParentEntity(_parent));
  }

  // make sure that the cloned entity has a unique name
  auto clonedName = _name;
  if (!uniqueNameGenerated)
  {
    if (clonedName.empty())
    {
      auto originalNameComp = this->Component<components::Name>(_entity);
      clonedName =
        originalNameComp ? originalNameComp->Data() : "cloned_entity";
    }
    uint64_t suffix = 1;
    while (kNullEntity != this->EntityByComponents(
          components::Name(clonedName + "_" + std::to_string(suffix))))
      suffix++;
    clonedName += "_" + std::to_string(suffix);
  }
  this->CreateComponent(clonedEntity, components::Name(clonedName));

  // copy all components from _entity to clonedEntity
  for (const auto &type : this->ComponentTypes(_entity))
  {
    // skip the Name and ParentEntity components since those were already
    // handled above
    if ((type == components::Name::typeId) ||
        (type == components::ParentEntity::typeId))
      continue;

    auto originalComp = this->ComponentImplementation(_entity, type);
    auto clonedComp = originalComp->Clone();

    this->CreateComponentImplementation(clonedEntity, type, clonedComp.get());
  }

  // keep track of canonical link information (for clones of models, the cloned
  // model should not share the same canonical link as the original model)
  if (auto modelCanonLinkComp =
      this->Component<components::ModelCanonicalLink>(clonedEntity))
  {
    // we're cloning a model, so we map the cloned model to the original
    // model's canonical link
    this->dataPtr->oldModelCanonicalLink[clonedEntity] =
        modelCanonLinkComp->Data();
  }
  else if (this->Component<components::CanonicalLink>(clonedEntity))
  {
    // we're cloning a canonical link, so we map the original canonical link
    // to the cloned canonical link
    this->dataPtr->oldToClonedCanonicalLink[_entity] = clonedEntity;
  }

  // keep track of all joints and links that have been cloned so that cloned
  // joints can be updated to their cloned parent/child links
  if (this->Component<components::Joint>(clonedEntity))
  {
    // this is a joint, so we need to find the original joint's parent and child
    // link entities
    Entity originalParentLink = kNullEntity;
    Entity originalChildLink = kNullEntity;

    auto origParentComp =
        this->Component<components::ParentEntity>(_entity);

    const auto &parentName =
      this->Component<components::ParentLinkName>(_entity);
    if (parentName && origParentComp)
    {
      // Handle the case where the parent link name is the world.
      if (common::lowercase(parentName->Data()) == "world")
      {
        originalParentLink = this->Component<components::ParentEntity>(
            origParentComp->Data())->Data();
      }
      else
      {
        originalParentLink =
          this->EntityByComponents<components::Name, components::ParentEntity>(
              components::Name(parentName->Data()),
              components::ParentEntity(origParentComp->Data()));
      }
    }

    const auto &childName = this->Component<components::ChildLinkName>(_entity);
    if (childName && origParentComp)
    {
      originalChildLink =
        this->EntityByComponents<components::Name, components::ParentEntity>(
          components::Name(childName->Data()),
          components::ParentEntity(origParentComp->Data()));
    }

    if (!originalParentLink || !originalChildLink)
    {
      ignerr << "The cloned joint entity [" << clonedEntity << "] was unable "
        << "to find the original joint entity's parent and/or child link.\n";
      this->RequestRemoveEntity(clonedEntity);
      return kNullEntity;
    }

    this->dataPtr->clonedToOriginalJointLinks[clonedEntity] =
      {originalParentLink, originalChildLink};
  }
  else if (this->Component<components::Link>(clonedEntity) ||
      this->Component<components::CanonicalLink>(clonedEntity))
  {
    // save a mapping between the original link and the cloned link
    this->dataPtr->originalToClonedLink[_entity] = clonedEntity;
  }

  for (const auto &childEntity :
      this->EntitiesByComponents(components::ParentEntity(_entity)))
  {
    std::string name;
    if (!_allowRename)
    {
      auto nameComp = this->Component<components::Name>(childEntity);
      name = nameComp->Data();
    }
    auto clonedChild = this->CloneImpl(childEntity, clonedEntity, name,
        _allowRename);
    if (kNullEntity == clonedChild)
    {
      ignerr << "Cloning child entity [" << childEntity << "] failed.\n";
      this->RequestRemoveEntity(clonedEntity);
      return kNullEntity;
    }
  }

  return clonedEntity;
}

/////////////////////////////////////////////////
void EntityComponentManager::ClearNewlyCreatedEntities()
{
  std::lock_guard<std::mutex> lock(this->dataPtr->entityCreatedMutex);
  this->dataPtr->newlyCreatedEntities.clear();

  for (auto &view : this->dataPtr->views)
  {
    view.second.first->ResetNewEntityState();
  }
}

/////////////////////////////////////////////////
bool EntityComponentManager::HasRemovedComponents() const
{
  std::lock_guard<std::mutex> lock(this->dataPtr->removedComponentsMutex);
  return !this->dataPtr->removedComponents.empty();
}

/////////////////////////////////////////////////
void EntityComponentManager::ClearRemovedComponents()
{
  std::lock_guard<std::mutex> lock(this->dataPtr->removedComponentsMutex);
  this->dataPtr->removedComponents.clear();
}

/////////////////////////////////////////////////
void EntityComponentManagerPrivate::InsertEntityRecursive(Entity _entity,
    std::unordered_set<Entity> &_set)
{
  for (const auto &vertex : this->entities.AdjacentsFrom(_entity))
  {
    this->InsertEntityRecursive(vertex.first, _set);
  }
  _set.insert(_entity);
}

/////////////////////////////////////////////////
void EntityComponentManagerPrivate::EraseEntityRecursive(Entity _entity,
    std::unordered_set<Entity> &_set)
{
  for (const auto &vertex : this->entities.AdjacentsFrom(_entity))
  {
    this->EraseEntityRecursive(vertex.first, _set);
  }
  _set.erase(_entity);
}

/////////////////////////////////////////////////
void EntityComponentManager::RequestRemoveEntity(Entity _entity,
    bool _recursive)
{
  // Store the to-be-removed entities in a temporary set so we can call
  // UpdateViews on each of them
  std::unordered_set<Entity> tmpToRemoveEntities;
  if (!_recursive)
  {
    tmpToRemoveEntities.insert(_entity);
  }
  else
  {
    this->dataPtr->InsertEntityRecursive(_entity, tmpToRemoveEntities);
  }

  // Remove entities from tmpToRemoveEntities that are marked as
  // unremovable.
  for (auto iter = tmpToRemoveEntities.begin();
       iter != tmpToRemoveEntities.end();)
  {
    if (std::find(this->dataPtr->pinnedEntities.begin(),
                  this->dataPtr->pinnedEntities.end(), *iter) !=
               this->dataPtr->pinnedEntities.end())
    {
      iter = tmpToRemoveEntities.erase(iter);
    }
    else
    {
      ++iter;
    }
  }

  {
    std::lock_guard<std::mutex> lock(this->dataPtr->entityRemoveMutex);
    this->dataPtr->toRemoveEntities.insert(tmpToRemoveEntities.begin(),
                                          tmpToRemoveEntities.end());
  }

  for (const auto &removedEntity : tmpToRemoveEntities)
  {
    for (auto &view : this->dataPtr->views)
    {
      view.second.first->MarkEntityToRemove(removedEntity);
    }
  }
}

/////////////////////////////////////////////////
void EntityComponentManager::RequestRemoveEntities()
{
  if (this->dataPtr->pinnedEntities.empty())
  {
    {
      std::lock_guard<std::mutex> lock(this->dataPtr->entityRemoveMutex);
      this->dataPtr->removeAllEntities = true;
    }
    this->RebuildViews();
  }
  else
  {
    std::unordered_set<Entity> tmpToRemoveEntities;

    // Store the to-be-removed entities in a temporary set so we can
    // mark each of them to be removed from views that contain them.
    for (const auto &vertex : this->dataPtr->entities.Vertices())
    {
      if (std::find(this->dataPtr->pinnedEntities.begin(),
                    this->dataPtr->pinnedEntities.end(), vertex.first) ==
          this->dataPtr->pinnedEntities.end())
      {
        tmpToRemoveEntities.insert(vertex.first);
      }
    }

    {
      std::lock_guard<std::mutex> lock(this->dataPtr->entityRemoveMutex);
      this->dataPtr->toRemoveEntities.insert(tmpToRemoveEntities.begin(),
          tmpToRemoveEntities.end());
    }

    for (const auto &removedEntity : tmpToRemoveEntities)
    {
      for (auto &view : this->dataPtr->views)
      {
        view.second.first->MarkEntityToRemove(removedEntity);
      }
    }
  }
}

/////////////////////////////////////////////////
void EntityComponentManager::ProcessRemoveEntityRequests()
{
  IGN_PROFILE("EntityComponentManager::ProcessRemoveEntityRequests");
  std::lock_guard<std::mutex> lock(this->dataPtr->entityRemoveMutex);
  // Short-cut if erasing all entities
  if (this->dataPtr->removeAllEntities)
  {
    IGN_PROFILE("RemoveAll");
    this->dataPtr->removeAllEntities = false;
    this->dataPtr->entities = EntityGraph();
    this->dataPtr->toRemoveEntities.clear();
    this->dataPtr->componentsMarkedAsRemoved.clear();

    // reset the entity component storage
    this->dataPtr->componentStorage.clear();
    this->dataPtr->componentTypeIndex.clear();
    this->dataPtr->componentTypeIndexDirty = true;

    // All views are now invalid.
    this->dataPtr->views.clear();
  }
  else
  {
    IGN_PROFILE("Remove");
    // Otherwise iterate through the list of entities to remove.
    for (const Entity entity : this->dataPtr->toRemoveEntities)
    {
      // Make sure the entity exists and is not removed.
      if (!this->HasEntity(entity))
        continue;

      // Remove from graph
      this->dataPtr->entities.RemoveVertex(entity);

      this->dataPtr->componentsMarkedAsRemoved.erase(entity);
      this->dataPtr->componentStorage.erase(entity);
      this->dataPtr->componentTypeIndex.erase(entity);
      this->dataPtr->componentTypeIndexDirty = true;

      // Remove the entity from views.
      for (auto &view : this->dataPtr->views)
      {
        view.second.first->RemoveEntity(entity);
      }
    }
    // Clear the set of entities to remove.
    this->dataPtr->toRemoveEntities.clear();
  }

  // Reset descendants cache
  this->dataPtr->descendantCache.clear();
}

/////////////////////////////////////////////////
bool EntityComponentManager::RemoveComponent(
    const Entity _entity, const ComponentTypeId &_typeId)
{
  IGN_PROFILE("EntityComponentManager::RemoveComponent");
  // Make sure the entity exists and has the component.
  if (!this->EntityHasComponentType(_entity, _typeId))
    return false;

  auto oneTimeIter = this->dataPtr->oneTimeChangedComponents.find(_typeId);
  if (oneTimeIter != this->dataPtr->oneTimeChangedComponents.end())
  {
    oneTimeIter->second.erase(_entity);
    if (oneTimeIter->second.empty())
      this->dataPtr->oneTimeChangedComponents.erase(oneTimeIter);
  }

  auto periodicIter = this->dataPtr->periodicChangedComponents.find(_typeId);
  if (periodicIter != this->dataPtr->periodicChangedComponents.end())
  {
    periodicIter->second.erase(_entity);
    if (periodicIter->second.empty())
      this->dataPtr->periodicChangedComponents.erase(periodicIter);
  }

  auto compPtr = this->ComponentImplementation(_entity, _typeId);
  if (compPtr)
  {
    this->dataPtr->componentsMarkedAsRemoved[_entity].insert(_typeId);

    // update views to reflect the component removal
    for (auto &viewPair : this->dataPtr->views)
      viewPair.second.first->NotifyComponentRemoval(_entity, _typeId);
  }

  this->dataPtr->AddModifiedComponent(_entity);

  // Add component to map of removed components
  {
    std::lock_guard<std::mutex> lock(this->dataPtr->removedComponentsMutex);
    this->dataPtr->removedComponents[_entity].insert(_typeId);
  }

  return true;
}

/////////////////////////////////////////////////
bool EntityComponentManager::RemoveComponent(
    const Entity _entity, const ComponentKey &_key)
{
  return this->RemoveComponent(_entity, _key.first);
}

/////////////////////////////////////////////////
bool EntityComponentManager::EntityHasComponent(const Entity _entity,
    const ComponentKey &_key) const
{
  return this->EntityHasComponentType(_entity, _key.first);
}

/////////////////////////////////////////////////
bool EntityComponentManager::EntityHasComponentType(const Entity _entity,
    const ComponentTypeId &_typeId) const
{
  if (!this->HasEntity(_entity))
    return false;

  auto comp = this->ComponentImplementation(_entity, _typeId);

  return comp != nullptr;
}

/////////////////////////////////////////////////
bool EntityComponentManager::IsNewEntity(const Entity _entity) const
{
  std::lock_guard<std::mutex> lock(this->dataPtr->entityCreatedMutex);
  return this->dataPtr->newlyCreatedEntities.find(_entity) !=
         this->dataPtr->newlyCreatedEntities.end();
}

/////////////////////////////////////////////////
bool EntityComponentManager::IsMarkedForRemoval(const Entity _entity) const
{
  std::lock_guard<std::mutex> lock(this->dataPtr->entityRemoveMutex);
  if (this->dataPtr->removeAllEntities)
  {
    return true;
  }
  return this->dataPtr->toRemoveEntities.find(_entity) !=
         this->dataPtr->toRemoveEntities.end();
}

/////////////////////////////////////////////////
ComponentState EntityComponentManager::ComponentState(const Entity _entity,
    const ComponentTypeId _typeId) const
{
  auto result = ComponentState::NoChange;

  auto ctIter = this->dataPtr->componentTypeIndex.find(_entity);

  if (ctIter == this->dataPtr->componentTypeIndex.end())
    return result;

  auto typeIter = ctIter->second.find(_typeId);
  if (typeIter == ctIter->second.end() ||
      this->dataPtr->ComponentMarkedAsRemoved(_entity, _typeId))
    return result;

  auto typeId = typeIter->first;

  auto oneTimeIter = this->dataPtr->oneTimeChangedComponents.find(typeId);
  if (oneTimeIter != this->dataPtr->oneTimeChangedComponents.end() &&
      oneTimeIter->second.find(_entity) != oneTimeIter->second.end())
  {
    result = ComponentState::OneTimeChange;
  }
  else
  {
    auto periodicIter =
      this->dataPtr->periodicChangedComponents.find(typeId);
    if (periodicIter != this->dataPtr->periodicChangedComponents.end() &&
        periodicIter->second.find(_entity) != periodicIter->second.end())
      result = ComponentState::PeriodicChange;
  }

  return result;
}

/////////////////////////////////////////////////
bool EntityComponentManager::HasNewEntities() const
{
  std::lock_guard<std::mutex> lock(this->dataPtr->entityCreatedMutex);
  return !this->dataPtr->newlyCreatedEntities.empty();
}

/////////////////////////////////////////////////
bool EntityComponentManager::HasEntitiesMarkedForRemoval() const
{
  std::lock_guard<std::mutex> lock(this->dataPtr->entityRemoveMutex);
  return this->dataPtr->removeAllEntities ||
      !this->dataPtr->toRemoveEntities.empty();
}

/////////////////////////////////////////////////
bool EntityComponentManager::HasOneTimeComponentChanges() const
{
  return !this->dataPtr->oneTimeChangedComponents.empty();
}

/////////////////////////////////////////////////
std::unordered_set<ComponentTypeId>
    EntityComponentManager::ComponentTypesWithPeriodicChanges() const
{
  std::unordered_set<ComponentTypeId> periodicComponents;
  for (const auto& typeToEntityPtrs : this->dataPtr->periodicChangedComponents)
  {
    periodicComponents.insert(typeToEntityPtrs.first);
  }
  return periodicComponents;
}

/////////////////////////////////////////////////
bool EntityComponentManager::HasEntity(const Entity _entity) const
{
  auto vertex = this->dataPtr->entities.VertexFromId(_entity);
  return vertex.Id() != math::graph::kNullId;
}

/////////////////////////////////////////////////
Entity EntityComponentManager::ParentEntity(const Entity _entity) const
{
  auto parents = this->Entities().AdjacentsTo(_entity);
  if (parents.empty())
    return kNullEntity;

  // TODO(louise) Do we want to support multiple parents?
  return parents.begin()->first;
}

/////////////////////////////////////////////////
bool EntityComponentManager::SetParentEntity(const Entity _child,
    const Entity _parent)
{
  // Remove current parent(s)
  auto parents = this->Entities().AdjacentsTo(_child);
  for (const auto &parent : parents)
  {
    auto edge = this->dataPtr->entities.EdgeFromVertices(parent.first, _child);
    this->dataPtr->entities.RemoveEdge(edge);
  }

  // Leave parent-less
  if (_parent == kNullEntity)
  {
    return true;
  }

  // Add edge
  auto edge = this->dataPtr->entities.AddEdge({_parent, _child}, true);
  return (math::graph::kNullId != edge.Id());
}

/////////////////////////////////////////////////
bool EntityComponentManager::CreateComponentImplementation(
    const Entity _entity, const ComponentTypeId _componentTypeId,
    const components::BaseComponent *_data)
{
  // make sure the entity exists
  if (!this->HasEntity(_entity))
  {
    ignerr << "Trying to create a component of type [" << _componentTypeId
      << "] attached to entity [" << _entity << "], but this entity does not "
      << "exist. This create component request will be ignored." << std::endl;
    return false;
  }

  // if this is the first time this component type is being created, make sure
  // the component type to be created is valid
  if (!this->HasComponentType(_componentTypeId) &&
      !components::Factory::Instance()->HasType(_componentTypeId))
  {
    ignerr << "Failed to create component of type [" << _componentTypeId
           << "] for entity [" << _entity
           << "]. Type has not been properly registered." << std::endl;
    return false;
  }

  // assume the component data needs to be updated externally unless this
  // component is a brand new creation/addition
  bool updateData = true;

  this->dataPtr->AddModifiedComponent(_entity);
  this->dataPtr->oneTimeChangedComponents[_componentTypeId].insert(_entity);

  // make sure the entity exists
  auto typeMapIter = this->dataPtr->componentTypeIndex.find(_entity);
  if (typeMapIter == this->dataPtr->componentTypeIndex.end())
  {
    ignerr << "Attempt to create a component of type [" << _componentTypeId
      << "] attached to entity [" << _entity
      << "] failed: entity not in componentTypeIndex." << std::endl;
    return false;
  }

  auto entityCompIter = this->dataPtr->componentStorage.find(_entity);
  if (entityCompIter == this->dataPtr->componentStorage.end())
  {
    ignerr << "Attempt to create a component of type [" << _componentTypeId
      << "] attached to entity [" << _entity
      << "] failed: entity not in storage." << std::endl;
    return false;
  }

  // Instantiate the new component.
  auto newComp = components::Factory::Instance()->New(_componentTypeId, _data);

  const auto compIdxIter = typeMapIter->second.find(_componentTypeId);
  // If entity has never had a component of this type
  if (compIdxIter == typeMapIter->second.end())
  {
    const auto vectorIdx = entityCompIter->second.size();
    entityCompIter->second.push_back(std::move(newComp));
    this->dataPtr->componentTypeIndex[_entity][_componentTypeId] = vectorIdx;
    this->dataPtr->componentTypeIndexDirty = true;

    updateData = false;
    for (auto &viewPair : this->dataPtr->views)
    {
      auto &view = viewPair.second.first;
      if (this->EntityMatches(_entity, view->ComponentTypes()))
        view->MarkEntityToAdd(_entity, this->IsNewEntity(_entity));
    }
  }
  else
  {
    // if the pre-existing component is marked as removed, this means that the
    // component was added to the entity previously, but later removed. In this
    // case, a re-addition of the component is occuring. If the pre-existing
    // component is not marked as removed, this means that the component was
    // added to the entity previously and never removed. In this case, we are
    // simply modifying the data of the pre-existing component (the modification
    // of the data is done externally in a templated ECM method call, because we
    // need the derived component class in order to update the derived component
    // data)
    auto existingCompPtr = entityCompIter->second.at(compIdxIter->second).get();
    if (!existingCompPtr)
    {
      ignerr << "Internal error: entity [" << _entity << "] has a component of "
        << "type [" << _componentTypeId << "] in the storage, but the instance "
        << "of this component is nullptr. This should never happen!"
        << std::endl;
      return false;
    }
    else if (this->dataPtr->ComponentMarkedAsRemoved(_entity, _componentTypeId))
    {
      this->dataPtr->componentsMarkedAsRemoved[_entity].erase(_componentTypeId);

      for (auto &viewPair : this->dataPtr->views)
      {
        viewPair.second.first->NotifyComponentAddition(_entity,
            this->IsNewEntity(_entity), _componentTypeId);
      }
    }
  }

  this->dataPtr->createdCompTypes.insert(_componentTypeId);

  // If the component is a components::ParentEntity, then make sure to
  // update the entities graph.
  if (_componentTypeId == components::ParentEntity::typeId)
  {
    auto parentComp = this->Component<components::ParentEntity>(_entity);
    this->SetParentEntity(_entity, parentComp->Data());
  }

  return updateData;
}

/////////////////////////////////////////////////
bool EntityComponentManager::EntityMatches(Entity _entity,
    const std::set<ComponentTypeId> &_types) const
{
  auto iter = this->dataPtr->componentTypeIndex.find(_entity);
  if (iter == this->dataPtr->componentTypeIndex.end())
    return false;

  // quick check: the entity cannot match _types if _types is larger than the
  // number of component types the entity has
  if (_types.size() > iter->second.size())
    return false;

  // \todo(nkoenig) The performance of this could be improved.
  // It might be possible to create bitmask for component sets.
  // Fixing this might not be high priority, unless we expect frequent
  // creation of entities and/or queries.
  for (const ComponentTypeId &type : _types)
  {
    auto typeIter = iter->second.find(type);
    if (typeIter == iter->second.end() ||
        this->dataPtr->ComponentMarkedAsRemoved(_entity, type))
      return false;
  }

  return true;
}

/////////////////////////////////////////////////
const components::BaseComponent
    *EntityComponentManager::ComponentImplementation(
    const Entity _entity, const ComponentTypeId _type) const
{
  IGN_PROFILE("EntityComponentManager::ComponentImplementation");

  // make sure the entity exists
  const auto typeMapIter = this->dataPtr->componentTypeIndex.find(_entity);
  if (typeMapIter == this->dataPtr->componentTypeIndex.end())
    return nullptr;

  // make sure the component type exists for the entity
  const auto compIdxIter = typeMapIter->second.find(_type);
  if (compIdxIter == typeMapIter->second.end())
    return nullptr;

  // get the pointer to the component
  const auto compVecIter = this->dataPtr->componentStorage.find(_entity);
  if (compVecIter == this->dataPtr->componentStorage.end())
  {
    ignerr << "Internal error: Entity [" << _entity
      << "] is missing in storage, but is in "
      << "componentTypeIndex. This should never happen!" << std::endl;
    return nullptr;
  }

  auto compPtr = compVecIter->second.at(compIdxIter->second).get();
  if (nullptr == compPtr)
  {
    ignerr << "Internal error: entity [" << _entity << "] has a component of "
      << "type [" << _type << "] in the storage, but the instance "
      << "of this component is nullptr. This should never happen!"
      << std::endl;
    return nullptr;
  }

  // Return component if not marked as removed.
  if (!this->dataPtr->ComponentMarkedAsRemoved(_entity, _type))
    return compPtr;

  return nullptr;
}

/////////////////////////////////////////////////
components::BaseComponent *EntityComponentManager::ComponentImplementation(
    const Entity _entity, const ComponentTypeId _type)
{
  // Call the const version of the function
  return const_cast<components::BaseComponent *>(
      static_cast<const EntityComponentManager &>(
      *this).ComponentImplementation(_entity, _type));
}

/////////////////////////////////////////////////
bool EntityComponentManager::HasComponentType(
    const ComponentTypeId _typeId) const
{
  return this->dataPtr->createdCompTypes.find(_typeId) !=
    this->dataPtr->createdCompTypes.end();
}

//////////////////////////////////////////////////
const EntityGraph &EntityComponentManager::Entities() const
{
  return this->dataPtr->entities;
}

//////////////////////////////////////////////////
std::pair<detail::BaseView *, std::mutex *> EntityComponentManager::FindView(
    const std::vector<ComponentTypeId> &_types) const
{
  std::lock_guard<std::mutex> lockViews(this->dataPtr->viewsMutex);
  std::pair<detail::BaseView *, std::mutex *> viewMutexPair(nullptr, nullptr);
  auto iter = this->dataPtr->views.find(_types);
  if (iter != this->dataPtr->views.end())
  {
    viewMutexPair.first = iter->second.first.get();
    viewMutexPair.second = iter->second.second.get();
  }
  return viewMutexPair;
}

//////////////////////////////////////////////////
detail::BaseView *EntityComponentManager::AddView(
    const detail::ComponentTypeKey &_types,
    std::unique_ptr<detail::BaseView> _view) const
{
  // If the view already exists, then the map will return the iterator to
  // the location that prevented the insertion.
  std::lock_guard<std::mutex> lockViews(this->dataPtr->viewsMutex);
  auto iter = this->dataPtr->views.insert(std::make_pair(_types,
        std::make_pair(std::move(_view),
          std::make_unique<std::mutex>()))).first;
  return iter->second.first.get();
}

//////////////////////////////////////////////////
void EntityComponentManager::RebuildViews()
{
  IGN_PROFILE("EntityComponentManager::RebuildViews");
  for (auto &viewPair : this->dataPtr->views)
  {
    auto &view = viewPair.second.first;
    view->Reset();

    // Add all the entities that match the component types to the
    // view.
    for (const auto &vertex : this->dataPtr->entities.Vertices())
    {
      Entity entity = vertex.first;
      if (this->EntityMatches(entity, view->ComponentTypes()))
      {
        view->MarkEntityToAdd(entity, this->IsNewEntity(entity));

        // If there is a request to delete this entity, update the view as
        // well
        if (this->IsMarkedForRemoval(entity))
          view->MarkEntityToRemove(entity);
      }
    }
  }
}

//////////////////////////////////////////////////
void EntityComponentManagerPrivate::SetRemovedComponentsMsgs(Entity &_entity,
    msgs::SerializedEntity *_entityMsg,
    const std::unordered_set<ComponentTypeId> &_types)
{
  std::lock_guard<std::mutex> lock(this->removedComponentsMutex);
  auto entRemovedCompsIter = this->removedComponents.find(_entity);
  if (entRemovedCompsIter == this->removedComponents.end())
    return;
  for (const auto &compType : entRemovedCompsIter->second)
  {
    if (!_types.empty() && _types.find(compType) == _types.end())
    {
      continue;
    }

    auto compMsg = _entityMsg->add_components();

    // Empty data is needed for the component to be processed afterwards
    compMsg->set_component(" ");
    compMsg->set_type(compType);
    compMsg->set_remove(true);
  }
}

//////////////////////////////////////////////////
void EntityComponentManagerPrivate::SetRemovedComponentsMsgs(Entity &_entity,
    msgs::SerializedStateMap &_msg,
    const std::unordered_set<ComponentTypeId> &_types)
{
  std::lock_guard<std::mutex> lock(this->removedComponentsMutex);
  auto entRemovedCompsIter = this->removedComponents.find(_entity);
  if (entRemovedCompsIter == this->removedComponents.end())
    return;
  uint64_t nEntityKeys = entRemovedCompsIter->second.size();
  if (nEntityKeys == 0)
    return;

  // The message need not necessarily contain the entity initially. For
  // instance, when AddEntityToMessage() calls this function, the entity may
  // have some removed components but none that changed,
  // so the entity may not have been added to the message beforehand.
  auto entIter = _msg.mutable_entities()->find(_entity);
  if (entIter == _msg.mutable_entities()->end())
  {
    msgs::SerializedEntityMap ent;
    ent.set_id(_entity);
    entIter =
      (_msg.mutable_entities())->insert({static_cast<uint64_t>(_entity), ent})
      .first;
  }

  for (const auto &compType : entRemovedCompsIter->second)
  {
    if (!_types.empty() && _types.find(compType) == _types.end())
    {
      continue;
    }

    msgs::SerializedComponent compMsg;

    // Empty data is needed for the component to be processed afterwards
    compMsg.set_component(" ");
    compMsg.set_type(compType);
    compMsg.set_remove(true);

    (*(entIter->second.mutable_components()))[
      static_cast<int64_t>(compType)] = compMsg;
  }
}

//////////////////////////////////////////////////
void EntityComponentManager::AddEntityToMessage(msgs::SerializedState &_msg,
    Entity _entity, const std::unordered_set<ComponentTypeId> &_types) const
{
  auto entityMsg = _msg.add_entities();
  entityMsg->set_id(_entity);
  auto iter = this->dataPtr->componentTypeIndex.find(_entity);
  if (iter == this->dataPtr->componentTypeIndex.end())
    return;

  if (this->dataPtr->toRemoveEntities.find(_entity) !=
      this->dataPtr->toRemoveEntities.end())
  {
    entityMsg->set_remove(true);
  }

  // Insert all of the entity's components if the passed in types
  // set is empty
  auto types = _types;
  if (types.empty())
  {
    for (auto &type : this->dataPtr->componentTypeIndex[_entity])
    {
      if (!this->dataPtr->ComponentMarkedAsRemoved(_entity, type.first))
        types.insert(type.first);
    }
  }

  for (const ComponentTypeId type : types)
  {
    // If the entity does not have the component, continue
    auto typeIter = iter->second.find(type);
    if (typeIter == iter->second.end())
      continue;

    // The component instance is nullptr if the component was removed
    auto compBase = this->ComponentImplementation(_entity, type);
    if (nullptr == compBase)
      continue;

    auto compMsg = entityMsg->add_components();
    compMsg->set_type(compBase->TypeId());

    std::ostringstream ostr;
    compBase->Serialize(ostr);

    compMsg->set_component(ostr.str());
  }

  // Add a component to the message and set it to be removed if the component
  // exists in the removedComponents map.
  this->dataPtr->SetRemovedComponentsMsgs(_entity, entityMsg, _types);
}

//////////////////////////////////////////////////
void EntityComponentManager::AddEntityToMessage(msgs::SerializedStateMap &_msg,
    Entity _entity, const std::unordered_set<ComponentTypeId> &_types,
    bool _full) const
{
  auto iter = this->dataPtr->componentTypeIndex.find(_entity);
  if (iter == this->dataPtr->componentTypeIndex.end())
    return;

  // Set the default entity iterator to the end. This will allow us to know
  // if the entity has been added to the message.
  auto entIter = _msg.mutable_entities()->end();
  // Add an entity to the message and set it to be removed if the entity
  // exists in the toRemoveEntities list.
  if (this->dataPtr->toRemoveEntities.find(_entity) !=
      this->dataPtr->toRemoveEntities.end())
  {
    // Find the entity in the message, and add if not present.
    entIter = _msg.mutable_entities()->find(_entity);
    if (entIter == _msg.mutable_entities()->end())
    {
      msgs::SerializedEntityMap ent;
      ent.set_id(_entity);
      (*_msg.mutable_entities())[static_cast<uint64_t>(_entity)] = ent;
      entIter = _msg.mutable_entities()->find(_entity);
    }

    entIter->second.set_remove(true);
  }

  // Insert all of the entity's components if the passed in types
  // set is empty
  auto types = _types;
  if (types.empty())
  {
    for (auto &type : this->dataPtr->componentTypeIndex[_entity])
    {
      if (!this->dataPtr->ComponentMarkedAsRemoved(_entity, type.first))
        types.insert(type.first);
    }
  }

  // Empty means all types
  for (const ComponentTypeId type : types)
  {
    auto typeIter = iter->second.find(type);
    if (typeIter == iter->second.end())
    {
      continue;
    }

    const components::BaseComponent *compBase =
      this->ComponentImplementation(_entity, type);

    // If not sending full state, skip unchanged components
    if (!_full)
    {
      bool noChange = true;

      // see if the entity has a component of this particular type marked as a
      // one time change
      auto oneTimeIter = this->dataPtr->oneTimeChangedComponents.find(type);
      if (oneTimeIter != this->dataPtr->oneTimeChangedComponents.end() &&
          oneTimeIter->second.find(_entity) != oneTimeIter->second.end())
        noChange = false;

      if (noChange)
      {
        // see if the entity has a component of this particular type marked as a
        // periodic change
        auto periodicIter = this->dataPtr->periodicChangedComponents.find(type);
        if (periodicIter != this->dataPtr->periodicChangedComponents.end() &&
<<<<<<< HEAD
            periodicIter->second.find(_entity) != oneTimeIter->second.end())
=======
            periodicIter->second.find(_entity) != periodicIter->second.end())
>>>>>>> eeb80cd1
          noChange = false;
      }

      if (noChange)
        continue;
    }

    /// Find the entity in the message, if not already found.
    /// Add the entity to the message, if not already added.
    if (entIter == _msg.mutable_entities()->end())
    {
      entIter = _msg.mutable_entities()->find(_entity);
      if (entIter == _msg.mutable_entities()->end())
      {
        msgs::SerializedEntityMap ent;
        ent.set_id(_entity);
        (*_msg.mutable_entities())[static_cast<uint64_t>(_entity)] = ent;
        entIter = _msg.mutable_entities()->find(_entity);
      }
    }

    auto compIter = entIter->second.mutable_components()->find(type);
    // Find the component in the message, and add the component to the
    // message if it's not present.
    if (compIter == entIter->second.mutable_components()->end())
    {
      msgs::SerializedComponent cmp;
      cmp.set_type(compBase->TypeId());
      (*(entIter->second.mutable_components()))[
        static_cast<int64_t>(type)] = cmp;
      compIter = entIter->second.mutable_components()->find(type);
    }

    // Serialize and store the message
    std::ostringstream ostr;
    compBase->Serialize(ostr);
    compIter->second.set_component(ostr.str());
  }

  // Add a component to the message and set it to be removed if the component
  // exists in the removedComponents map.
  this->dataPtr->SetRemovedComponentsMsgs(_entity, _msg, _types);
}

//////////////////////////////////////////////////
ignition::msgs::SerializedState EntityComponentManager::ChangedState() const
{
  ignition::msgs::SerializedState stateMsg;

  // New entities
  for (const auto &entity : this->dataPtr->newlyCreatedEntities)
  {
    this->AddEntityToMessage(stateMsg, entity);
  }

  // Entities being removed
  for (const auto &entity : this->dataPtr->toRemoveEntities)
  {
    this->AddEntityToMessage(stateMsg, entity);
  }

  // New / removed / changed components
  for (const auto &entity : this->dataPtr->modifiedComponents)
  {
    this->AddEntityToMessage(stateMsg, entity);
  }

  return stateMsg;
}

//////////////////////////////////////////////////
void EntityComponentManager::ChangedState(
    ignition::msgs::SerializedStateMap &_state) const
{
  // New entities
  for (const auto &entity : this->dataPtr->newlyCreatedEntities)
  {
    this->AddEntityToMessage(_state, entity);
  }

  // Entities being removed
  for (const auto &entity : this->dataPtr->toRemoveEntities)
  {
    this->AddEntityToMessage(_state, entity);
  }

  // New / removed / changed components
  for (const auto &entity : this->dataPtr->modifiedComponents)
  {
    this->AddEntityToMessage(_state, entity);
  }
}

//////////////////////////////////////////////////
void EntityComponentManagerPrivate::CalculateStateThreadLoad()
{
  // If the entity component vector is dirty, we need to recalculate the
  // threads and each thread's work load
  if (!this->componentTypeIndexDirty)
    return;

  this->componentTypeIndexDirty = false;
  this->componentTypeIndexIterators.clear();
  auto startIt = this->componentTypeIndex.begin();
  int numEntities = this->componentTypeIndex.size();

  // Set the number of threads to spawn to the min of the calculated thread
  // count or max threads that the hardware supports
  int maxThreads = std::thread::hardware_concurrency();
  uint64_t numThreads = std::min(numEntities, maxThreads);

  int entitiesPerThread = static_cast<int>(std::ceil(
    static_cast<double>(numEntities) / numThreads));

  igndbg << "Updated state thread iterators: " << numThreads
         << " threads processing around " << entitiesPerThread
         << " entities each." << std::endl;

  // Push back the starting iterator
  this->componentTypeIndexIterators.push_back(startIt);
  for (uint64_t i = 0; i < numThreads; ++i)
  {
    // If we have added all of the entities to the iterator vector, we are
    // done so push back the end iterator
    numEntities -= entitiesPerThread;
    if (numEntities <= 0)
    {
      this->componentTypeIndexIterators.push_back(
          this->componentTypeIndex.end());
      break;
    }

    // Get the iterator to the next starting group of entities
    auto nextIt = std::next(startIt, entitiesPerThread);
    this->componentTypeIndexIterators.push_back(nextIt);
    startIt = nextIt;
  }
}

//////////////////////////////////////////////////
ignition::msgs::SerializedState EntityComponentManager::State(
    const std::unordered_set<Entity> &_entities,
    const std::unordered_set<ComponentTypeId> &_types) const
{
  ignition::msgs::SerializedState stateMsg;
  for (const auto &it : this->dataPtr->componentTypeIndex)
  {
    auto entity = it.first;
    if (!_entities.empty() && _entities.find(entity) == _entities.end())
    {
      continue;
    }

    this->AddEntityToMessage(stateMsg, entity, _types);
  }

  return stateMsg;
}

//////////////////////////////////////////////////
void EntityComponentManager::State(
    msgs::SerializedStateMap  &_state,
    const std::unordered_set<Entity> &_entities,
    const std::unordered_set<ComponentTypeId> &_types,
    bool _full) const
{
  std::mutex stateMapMutex;
  std::vector<std::thread> workers;

  this->dataPtr->CalculateStateThreadLoad();

  auto functor = [&](auto itStart, auto itEnd)
  {
    msgs::SerializedStateMap threadMap;
    while (itStart != itEnd)
    {
      auto entity = (*itStart).first;
      if (_entities.empty() || _entities.find(entity) != _entities.end())
      {
        this->AddEntityToMessage(threadMap, entity, _types, _full);
      }
      itStart++;
    }
    std::lock_guard<std::mutex> lock(stateMapMutex);

    for (const auto &entity : threadMap.entities())
    {
      (*_state.mutable_entities())[static_cast<uint64_t>(entity.first)] =
          entity.second;
    }
  };

  // Spawn workers
  uint64_t numThreads = this->dataPtr->componentTypeIndexIterators.size() - 1;
  for (uint64_t i = 0; i < numThreads; i++)
  {
    workers.push_back(std::thread(functor,
        this->dataPtr->componentTypeIndexIterators[i],
        this->dataPtr->componentTypeIndexIterators[i+1]));
  }

  // Wait for each thread to finish processing its components
  std::for_each(workers.begin(), workers.end(), [](std::thread &_t)
  {
    _t.join();
  });
}

//////////////////////////////////////////////////
void EntityComponentManager::SetState(
    const ignition::msgs::SerializedState &_stateMsg)
{
  IGN_PROFILE("EntityComponentManager::SetState Non-map");
  // Create / remove / update entities
  for (int e = 0; e < _stateMsg.entities_size(); ++e)
  {
    const auto &entityMsg = _stateMsg.entities(e);

    Entity entity{entityMsg.id()};

    // Remove entity
    if (entityMsg.remove())
    {
      this->RequestRemoveEntity(entity);
      continue;
    }

    // Create entity if it doesn't exist
    if (!this->HasEntity(entity))
    {
      this->dataPtr->CreateEntityImplementation(entity);
    }

    // Create / remove / update components
    for (int c = 0; c < entityMsg.components_size(); ++c)
    {
      const auto &compMsg = entityMsg.components(c);

      // Skip if component not set. Note that this will also skip components
      // setting an empty value.
      if (compMsg.component().empty())
      {
        continue;
      }

      auto type = compMsg.type();

      // Components which haven't been registered in this process, such as 3rd
      // party components streamed to other secondaries and the GUI.
      if (!components::Factory::Instance()->HasType(type))
      {
        static std::unordered_set<unsigned int> printedComps;
        if (printedComps.find(type) == printedComps.end())
        {
          printedComps.insert(type);
          ignwarn << "Component type [" << type << "] has not been "
                  << "registered in this process, so it can't be deserialized."
                  << std::endl;
        }
        continue;
      }

      // Remove component
      if (compMsg.remove())
      {
        this->RemoveComponent(entity, type);
        continue;
      }

      // Get Component
      auto comp = this->ComponentImplementation(entity, type);

      std::istringstream istr(compMsg.component());

      // Create if new
      if (nullptr == comp)
      {
        auto newComp = components::Factory::Instance()->New(type);
        if (nullptr == newComp)
        {
          ignerr << "Failed to create component type ["
            << compMsg.type() << "]" << std::endl;
          continue;
        }
        newComp->Deserialize(istr);
        this->CreateComponentImplementation(entity, type, newComp.get());
      }
      // Update component value
      else
      {
        comp->Deserialize(istr);
        this->dataPtr->AddModifiedComponent(entity);
      }
    }
  }
}

//////////////////////////////////////////////////
void EntityComponentManager::SetState(
    const ignition::msgs::SerializedStateMap &_stateMsg)
{
  IGN_PROFILE("EntityComponentManager::SetState Map");
  // Create / remove / update entities
  for (const auto &iter : _stateMsg.entities())
  {
    const auto &entityMsg = iter.second;

    Entity entity{entityMsg.id()};

    // Remove entity
    if (entityMsg.remove())
    {
      this->RequestRemoveEntity(entity);
      continue;
    }

    // Create entity if it doesn't exist
    if (!this->HasEntity(entity))
    {
      this->dataPtr->CreateEntityImplementation(entity);
    }

    // Create / remove / update components
    for (const auto &compIter : iter.second.components())
    {
      const auto &compMsg = compIter.second;

      uint64_t type = compMsg.type();

      // Components which haven't been registered in this process, such as 3rd
      // party components streamed to other secondaries and the GUI.
      if (!components::Factory::Instance()->HasType(type))
      {
        static std::unordered_set<unsigned int> printedComps;
        if (printedComps.find(type) == printedComps.end())
        {
          printedComps.insert(type);
          ignwarn << "Component type [" << type << "] has not been "
                  << "registered in this process, so it can't be deserialized."
                  << std::endl;
        }
        continue;
      }

      // Remove component
      if (compMsg.remove())
      {
        this->RemoveComponent(entity, compIter.first);
        continue;
      }

      // Get Component
      components::BaseComponent *comp =
        this->ComponentImplementation(entity, compIter.first);

      // Create if new
      if (nullptr == comp)
      {
        // Create component
        auto newComp = components::Factory::Instance()->New(compMsg.type());

        if (nullptr == newComp)
        {
          ignerr << "Failed to create component of type [" << compMsg.type()
            << "]" << std::endl;
          continue;
        }

        std::istringstream istr(compMsg.component());
        newComp->Deserialize(istr);

        this->CreateComponentImplementation(entity,
            newComp->TypeId(), newComp.get());
      }
      // Update component value
      else
      {
        std::istringstream istr(compMsg.component());
        comp->Deserialize(istr);
        this->SetChanged(entity, compIter.first,
            _stateMsg.has_one_time_component_changes() ?
            ComponentState::OneTimeChange :
            ComponentState::PeriodicChange);
      }
    }
  }
}

//////////////////////////////////////////////////
std::unordered_set<Entity> EntityComponentManager::Descendants(Entity _entity)
    const
{
  // Check cache
  if (this->dataPtr->descendantCache.find(_entity) !=
      this->dataPtr->descendantCache.end())
  {
    return this->dataPtr->descendantCache[_entity];
  }

  std::unordered_set<Entity> descendants;

  if (!this->HasEntity(_entity))
    return descendants;

  auto descVector = math::graph::BreadthFirstSort(this->dataPtr->entities,
      _entity);
  std::move(descVector.begin(), descVector.end(), std::inserter(descendants,
      descendants.end()));

  this->dataPtr->descendantCache[_entity] = descendants;
  return descendants;
}

//////////////////////////////////////////////////
void EntityComponentManager::SetAllComponentsUnchanged()
{
  this->dataPtr->periodicChangedComponents.clear();
  this->dataPtr->oneTimeChangedComponents.clear();
  this->dataPtr->modifiedComponents.clear();
}

/////////////////////////////////////////////////
void EntityComponentManager::SetChanged(
    const Entity _entity, const ComponentTypeId _type,
    gazebo::ComponentState _c)
{
  // make sure _entity exists
  auto ecIter = this->dataPtr->componentTypeIndex.find(_entity);
  if (ecIter == this->dataPtr->componentTypeIndex.end())
    return;

  // make sure the entity has a component of type _type
  if (ecIter->second.find(_type) == ecIter->second.end() ||
      this->dataPtr->ComponentMarkedAsRemoved(_entity, _type))
    return;

  if (_c == ComponentState::PeriodicChange)
  {
    this->dataPtr->periodicChangedComponents[_type].insert(_entity);
    auto oneTimeIter = this->dataPtr->oneTimeChangedComponents.find(_type);
    if (oneTimeIter != this->dataPtr->oneTimeChangedComponents.end())
      oneTimeIter->second.erase(_entity);
  }
  else if (_c == ComponentState::OneTimeChange)
  {
    auto periodicIter = this->dataPtr->periodicChangedComponents.find(_type);
    if (periodicIter != this->dataPtr->periodicChangedComponents.end())
      periodicIter->second.erase(_entity);
    this->dataPtr->oneTimeChangedComponents[_type].insert(_entity);
  }
  else
  {
    auto periodicIter = this->dataPtr->periodicChangedComponents.find(_type);
    if (periodicIter != this->dataPtr->periodicChangedComponents.end())
      periodicIter->second.erase(_entity);
    auto oneTimeIter = this->dataPtr->oneTimeChangedComponents.find(_type);
    if (oneTimeIter != this->dataPtr->oneTimeChangedComponents.end())
      oneTimeIter->second.erase(_entity);
  }

  this->dataPtr->AddModifiedComponent(_entity);
}

/////////////////////////////////////////////////
std::unordered_set<ComponentTypeId> EntityComponentManager::ComponentTypes(
    const Entity _entity) const
{
  auto it = this->dataPtr->componentTypeIndex.find(_entity);
  if (it == this->dataPtr->componentTypeIndex.end())
    return {};

  std::unordered_set<ComponentTypeId> result;
  for (const auto &type : it->second)
  {
    if (!this->dataPtr->ComponentMarkedAsRemoved(_entity, type.first))
      result.insert(type.first);
  }

  return result;
}

/////////////////////////////////////////////////
void EntityComponentManager::SetEntityCreateOffset(uint64_t _offset)
{
  if (_offset < this->dataPtr->entityCount)
  {
    ignwarn << "Setting an entity offset of [" << _offset << "] is less than "
     << "the current entity count of [" << this->dataPtr->entityCount << "]. "
     << "Incorrect behavior should be expected.\n";
  }

  this->dataPtr->entityCount = _offset;
}

/////////////////////////////////////////////////
void EntityComponentManager::LockAddingEntitiesToViews(bool _lock)
{
  this->dataPtr->lockAddEntitiesToViews = _lock;
}

/////////////////////////////////////////////////
bool EntityComponentManager::LockAddingEntitiesToViews() const
{
  return this->dataPtr->lockAddEntitiesToViews;
}

/////////////////////////////////////////////////
void EntityComponentManagerPrivate::AddModifiedComponent(const Entity &_entity)
{
  if (this->newlyCreatedEntities.find(_entity)
        != this->newlyCreatedEntities.end() ||
      this->toRemoveEntities.find(_entity) != this->toRemoveEntities.end() ||
      this->modifiedComponents.find(_entity) != this->modifiedComponents.end())
  {
    // modified component is already in newlyCreatedEntities
    // or toRemoveEntities list
    return;
  }

  this->modifiedComponents.insert(_entity);
}

/////////////////////////////////////////////////
bool EntityComponentManagerPrivate::ComponentMarkedAsRemoved(
    const Entity _entity, const ComponentTypeId _typeId) const
{
  auto iter = this->componentsMarkedAsRemoved.find(_entity);
  if (iter != this->componentsMarkedAsRemoved.end())
    return iter->second.find(_typeId) != iter->second.end();

  return false;
}

/////////////////////////////////////////////////
template<typename ComponentTypeT>
bool EntityComponentManagerPrivate::ClonedJointLinkName(Entity _joint,
    Entity _originalLink, EntityComponentManager *_ecm)
{
  if (ComponentTypeT::typeId != components::ParentLinkName::typeId &&
      ComponentTypeT::typeId != components::ChildLinkName::typeId)
  {
    ignerr << "Template type is invalid. Must be either "
           << "components::ParentLinkName or components::ChildLinkName\n";
    return false;
  }

  Entity clonedLink = kNullEntity;


  std::string name;
  // Handle the case where the link could have been the world.
  if (_ecm->Component<components::World>(_originalLink) != nullptr)
  {
    // Use the special identifier "world".
    name = "world";
  }
  else
  {
    auto iter = this->originalToClonedLink.find(_originalLink);
    if (iter == this->originalToClonedLink.end())
    {
      ignerr << "Error: attempted to clone links, but link ["
        << _originalLink << "] was never cloned.\n";
      return false;
    }
    clonedLink = iter->second;

    auto nameComp = _ecm->Component<components::Name>(clonedLink);
    if (!nameComp)
    {
      ignerr << "Link [" << _originalLink
        << "] was cloned, but its clone has no name.\n";
      return false;
    }
    name = nameComp->Data();
  }

  _ecm->SetComponentData<ComponentTypeT>(_joint, name);
  return true;
}

/////////////////////////////////////////////////
void EntityComponentManager::PinEntity(const Entity _entity, bool _recursive)
{
  if (_recursive)
  {
    this->dataPtr->InsertEntityRecursive(_entity,
        this->dataPtr->pinnedEntities);
  }
  else
  {
    this->dataPtr->pinnedEntities.insert(_entity);
  }
}

/////////////////////////////////////////////////
void EntityComponentManager::UnpinEntity(const Entity _entity, bool _recursive)
{
  if (_recursive)
  {
    this->dataPtr->EraseEntityRecursive(_entity,
        this->dataPtr->pinnedEntities);
  }
  else
  {
    this->dataPtr->pinnedEntities.erase(_entity);
  }
}

/////////////////////////////////////////////////
void EntityComponentManager::UnpinAllEntities()
{
  this->dataPtr->pinnedEntities.clear();
}<|MERGE_RESOLUTION|>--- conflicted
+++ resolved
@@ -1453,11 +1453,7 @@
         // periodic change
         auto periodicIter = this->dataPtr->periodicChangedComponents.find(type);
         if (periodicIter != this->dataPtr->periodicChangedComponents.end() &&
-<<<<<<< HEAD
-            periodicIter->second.find(_entity) != oneTimeIter->second.end())
-=======
             periodicIter->second.find(_entity) != periodicIter->second.end())
->>>>>>> eeb80cd1
           noChange = false;
       }
 
