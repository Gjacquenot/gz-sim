/*
 * Copyright (C) 2019 Open Source Robotics Foundation
 *
 * Licensed under the Apache License, Version 2.0 (the "License");
 * you may not use this file except in compliance with the License.
 * You may obtain a copy of the License at
 *
 *     http://www.apache.org/licenses/LICENSE-2.0
 *
 * Unless required by applicable law or agreed to in writing, software
 * distributed under the License is distributed on an "AS IS" BASIS,
 * WITHOUT WARRANTIES OR CONDITIONS OF ANY KIND, either express or implied.
 * See the License for the specific language governing permissions and
 * limitations under the License.
 *
*/

#ifndef __APPLE__
  #if (defined(_MSVC_LANG))
    #if (_MSVC_LANG >= 201703L || __cplusplus >= 201703L)
      #include <filesystem>  // c++17
    #else
      #define _SILENCE_EXPERIMENTAL_FILESYSTEM_DEPRECATION_WARNING
      #include <experimental/filesystem>
    #endif
  #elif __GNUC__ < 8
    #include <experimental/filesystem>
  #else
    #include <filesystem>
  #endif
#endif

#include <ignition/common/Filesystem.hh>
#include <ignition/common/StringUtils.hh>
#include <ignition/common/Util.hh>
#include <ignition/transport/TopicUtils.hh>
#include <sdf/Types.hh>

#include <ignition/fuel_tools/Interface.hh>
#include <ignition/fuel_tools/ClientConfig.hh>

#include "ignition/gazebo/components/Actor.hh"
#include "ignition/gazebo/components/Collision.hh"
#include "ignition/gazebo/components/Joint.hh"
#include "ignition/gazebo/components/Light.hh"
#include "ignition/gazebo/components/Link.hh"
#include "ignition/gazebo/components/Model.hh"
#include "ignition/gazebo/components/Name.hh"
#include "ignition/gazebo/components/ParentEntity.hh"
#include "ignition/gazebo/components/ParticleEmitter.hh"
#include "ignition/gazebo/components/Pose.hh"
#include "ignition/gazebo/components/Sensor.hh"
#include "ignition/gazebo/components/SphericalCoordinates.hh"
#include "ignition/gazebo/components/Visual.hh"
#include "ignition/gazebo/components/World.hh"

#include "ignition/gazebo/Util.hh"

namespace ignition
{
namespace gazebo
{
// Inline bracket to help doxygen filtering.
inline namespace IGNITION_GAZEBO_VERSION_NAMESPACE {
//////////////////////////////////////////////////
math::Pose3d worldPose(const Entity &_entity,
    const EntityComponentManager &_ecm)
{
  auto poseComp = _ecm.Component<components::Pose>(_entity);
  if (nullptr == poseComp)
  {
    ignwarn << "Trying to get world pose from entity [" << _entity
            << "], which doesn't have a pose component" << std::endl;
    return math::Pose3d();
  }

  // work out pose in world frame
  math::Pose3d pose = poseComp->Data();
  auto p = _ecm.Component<components::ParentEntity>(_entity);
  while (p)
  {
    // get pose of parent entity
    auto parentPose = _ecm.Component<components::Pose>(p->Data());
    if (!parentPose)
      break;
    // transform pose
    pose = parentPose->Data() * pose;
    // keep going up the tree
    p = _ecm.Component<components::ParentEntity>(p->Data());
  }
  return pose;
}

//////////////////////////////////////////////////
std::string scopedName(const Entity &_entity,
    const EntityComponentManager &_ecm, const std::string &_delim,
    bool _includePrefix)
{
  std::string result;

  auto entity = _entity;

  while (true)
  {
    // Get entity name
    auto nameComp = _ecm.Component<components::Name>(entity);
    if (nullptr == nameComp)
      break;
    auto name = nameComp->Data();

    // Get entity type
    std::string prefix = entityTypeStr(entity, _ecm);
    if (prefix.empty())
    {
      ignwarn << "Skipping entity [" << name
              << "] when generating scoped name, entity type not known."
              << std::endl;
    }

    auto parentComp = _ecm.Component<components::ParentEntity>(entity);
    if (!prefix.empty())
    {
      result.insert(0, name);
      if (_includePrefix)
      {
        result.insert(0, _delim);
        result.insert(0, prefix);
      }
    }

    if (nullptr == parentComp)
      break;

    if (!prefix.empty())
      result.insert(0, _delim);

    entity = parentComp->Data();
  }

  return result;
}

//////////////////////////////////////////////////
std::unordered_set<Entity> entitiesFromScopedName(
    const std::string &_scopedName, const EntityComponentManager &_ecm,
    Entity _relativeTo, const std::string &_delim)
{
  if (_delim.empty())
  {
    ignwarn << "Can't process scoped name [" << _scopedName
            << "] with empty delimiter." << std::endl;
    return {};
  }

  // Split names
  std::vector<std::string> names;
  size_t pos1 = 0;
  size_t pos2 = _scopedName.find(_delim);
  while (pos2 != std::string::npos)
  {
    names.push_back(_scopedName.substr(pos1, pos2 - pos1));
    pos1 = pos2 + _delim.length();
    pos2 = _scopedName.find(_delim, pos1);
  }
  names.push_back(_scopedName.substr(pos1, _scopedName.size()-pos1));

  // Holds current entities that match and is updated for each name
  std::vector<Entity> resVector;

  // If there's an entity we're relative to, treat it as the first level result
  if (_relativeTo != kNullEntity)
  {
    resVector = {_relativeTo};
  }

  for (const auto &name : names)
  {
    std::vector<Entity> current;
    if (resVector.empty())
    {
      current = _ecm.EntitiesByComponents(components::Name(name));
    }
    else
    {
      for (auto res : resVector)
      {
        auto matches = _ecm.EntitiesByComponents(components::Name(name),
            components::ParentEntity(res));
        std::copy(std::begin(matches), std::end(matches),
            std::back_inserter(current));
      }
    }
    if (current.empty())
      return {};
    resVector = current;
  }

  return std::unordered_set<Entity>(resVector.begin(), resVector.end());
}

//////////////////////////////////////////////////
ComponentTypeId entityTypeId(const Entity &_entity,
    const EntityComponentManager &_ecm)
{
  ComponentTypeId type{kComponentTypeIdInvalid};

  if (_ecm.Component<components::World>(_entity))
  {
    type = components::World::typeId;
  }
  else if (_ecm.Component<components::Model>(_entity))
  {
    type = components::Model::typeId;
  }
  else if (_ecm.Component<components::Light>(_entity))
  {
    type = components::Light::typeId;
  }
  else if (_ecm.Component<components::Link>(_entity))
  {
    type = components::Link::typeId;
  }
  else if (_ecm.Component<components::Collision>(_entity))
  {
    type = components::Collision::typeId;
  }
  else if (_ecm.Component<components::Visual>(_entity))
  {
    type = components::Visual::typeId;
  }
  else if (_ecm.Component<components::Joint>(_entity))
  {
    type = components::Joint::typeId;
  }
  else if (_ecm.Component<components::Sensor>(_entity))
  {
    type = components::Sensor::typeId;
  }
  else if (_ecm.Component<components::Actor>(_entity))
  {
    type = components::Actor::typeId;
  }
  else if (_ecm.Component<components::ParticleEmitter>(_entity))
  {
    type = components::ParticleEmitter::typeId;
  }

  return type;
}

//////////////////////////////////////////////////
std::string entityTypeStr(const Entity &_entity,
    const EntityComponentManager &_ecm)
{
  std::string type;

  if (_ecm.Component<components::World>(_entity))
  {
    type = "world";
  }
  else if (_ecm.Component<components::Model>(_entity))
  {
    type = "model";
  }
  else if (_ecm.Component<components::Light>(_entity))
  {
    type = "light";
  }
  else if (_ecm.Component<components::Link>(_entity))
  {
    type = "link";
  }
  else if (_ecm.Component<components::Collision>(_entity))
  {
    type = "collision";
  }
  else if (_ecm.Component<components::Visual>(_entity))
  {
    type = "visual";
  }
  else if (_ecm.Component<components::Joint>(_entity))
  {
    type = "joint";
  }
  else if (_ecm.Component<components::Sensor>(_entity))
  {
    type = "sensor";
  }
  else if (_ecm.Component<components::Actor>(_entity))
  {
    type = "actor";
  }
  else if (_ecm.Component<components::ParticleEmitter>(_entity))
  {
    type = "particle_emitter";
  }

  return type;
}

//////////////////////////////////////////////////
Entity worldEntity(const Entity &_entity,
    const EntityComponentManager &_ecm)
{
  auto entity = _entity;
  while (nullptr == _ecm.Component<components::World>(entity))
  {
    // Keep going up the tree
    auto parentComp = _ecm.Component<components::ParentEntity>(entity);
    if (!parentComp)
    {
      entity = kNullEntity;
      break;
    }
    entity = parentComp->Data();
  }
  return entity;
}

//////////////////////////////////////////////////
Entity worldEntity(const EntityComponentManager &_ecm)
{
  return _ecm.EntityByComponents(components::World());
}

//////////////////////////////////////////////////
std::string removeParentScope(const std::string &_name,
                              const std::string &_delim)
{
  auto sepPos = _name.find(_delim);
  if (sepPos == std::string::npos || (sepPos + _delim.size()) > _name.size())
    return _name;

  return _name.substr(sepPos + _delim.size());
}

//////////////////////////////////////////////////
std::string asFullPath(const std::string &_uri, const std::string &_filePath)
{
  // No path, return unmodified
  if (_filePath.empty())
  {
    return _uri;
  }

#ifdef __APPLE__
  const std::string absPrefix = "/";
  // Not a relative path, return unmodified
  if (_uri.find("://") != std::string::npos ||
      _uri.compare(0, absPrefix.size(), absPrefix) == 0)
  {
    return _uri;
  }
#else
  // Not a relative path, return unmodified
  #if (defined(_MSVC_LANG))
    #if (_MSVC_LANG >= 201703L || __cplusplus >= 201703L)
      using namespace std::filesystem;
    #else
      using namespace std::experimental::filesystem;
    #endif
  #elif __GNUC__ < 8
    using namespace std::experimental::filesystem;
  #else
    using namespace std::filesystem;
  #endif
  if (_uri.find("://") != std::string::npos ||
      !path(_uri).is_relative())
  {
    return _uri;
  }
#endif

  // When SDF is loaded from a string instead of a file
  if (std::string(sdf::kSdfStringSource) == _filePath)
  {
    ignwarn << "Can't resolve full path for relative path ["
            << _uri << "]. Loaded from a data-string." << std::endl;
    return _uri;
  }

  // Remove file name from path
  auto path = common::parentPath(_filePath);
  auto uri = _uri;

  // If path is URI, use "/" separator for all platforms
  if (path.find("://") != std::string::npos)
  {
    std::replace(uri.begin(), uri.end(), '\\', '/');
    return path + "/" + uri;
  }

  // In case relative path doesn't match platform
#ifdef _WIN32
  std::replace(uri.begin(), uri.end(), '/', '\\');
#else
  std::replace(uri.begin(), uri.end(), '\\', '/');
#endif

  // Use platform-specific separator
  return common::joinPaths(path,  uri);
}

//////////////////////////////////////////////////
std::vector<std::string> resourcePaths()
{
  std::vector<std::string> gzPaths;
  char *gzPathCStr = std::getenv(kResourcePathEnv.c_str());
  if (gzPathCStr && *gzPathCStr != '\0')
  {
    gzPaths = common::Split(gzPathCStr, ':');
  }

  gzPaths.erase(std::remove_if(gzPaths.begin(), gzPaths.end(),
      [](const std::string &_path)
      {
        return _path.empty();
      }), gzPaths.end());

  return gzPaths;
}

//////////////////////////////////////////////////
void addResourcePaths(const std::vector<std::string> &_paths)
{
  // SDF paths (for <include>s)
  std::vector<std::string> sdfPaths;
  char *sdfPathCStr = std::getenv(kSdfPathEnv.c_str());
  if (sdfPathCStr && *sdfPathCStr != '\0')
  {
    sdfPaths = common::Split(sdfPathCStr, ':');
  }

  // Ignition file paths (for <uri>s)
  auto systemPaths = common::systemPaths();
  std::vector<std::string> ignPaths;
  char *ignPathCStr = std::getenv(systemPaths->FilePathEnv().c_str());
  if (ignPathCStr && *ignPathCStr != '\0')
  {
    ignPaths = common::Split(ignPathCStr, ':');
  }

  // Gazebo resource paths
  std::vector<std::string> gzPaths;
  char *gzPathCStr = std::getenv(kResourcePathEnv.c_str());
  if (gzPathCStr && *gzPathCStr != '\0')
  {
    gzPaths = common::Split(gzPathCStr, ':');
  }

  // Add new paths to gzPaths
  for (const auto &path : _paths)
  {
    if (std::find(gzPaths.begin(), gzPaths.end(), path) == gzPaths.end())
    {
      gzPaths.push_back(path);
    }
  }

  // Append Gz paths to SDF / Ign paths
  for (const auto &path : gzPaths)
  {
    if (std::find(sdfPaths.begin(), sdfPaths.end(), path) == sdfPaths.end())
    {
      sdfPaths.push_back(path);
    }

    if (std::find(ignPaths.begin(), ignPaths.end(), path) == ignPaths.end())
    {
      ignPaths.push_back(path);
    }
  }

  // Update the vars
  std::string sdfPathsStr;
  for (const auto &path : sdfPaths)
    sdfPathsStr += ':' + path;

  ignition::common::setenv(kSdfPathEnv.c_str(), sdfPathsStr.c_str());

  std::string ignPathsStr;
  for (const auto &path : ignPaths)
    ignPathsStr += ':' + path;

  ignition::common::setenv(
    systemPaths->FilePathEnv().c_str(), ignPathsStr.c_str());

  std::string gzPathsStr;
  for (const auto &path : gzPaths)
    gzPathsStr += ':' + path;

  ignition::common::setenv(kResourcePathEnv.c_str(), gzPathsStr.c_str());

  // Force re-evaluation
  // SDF is evaluated at find call
  systemPaths->SetFilePathEnv(systemPaths->FilePathEnv());
}

//////////////////////////////////////////////////
ignition::gazebo::Entity topLevelModel(const Entity &_entity,
    const EntityComponentManager &_ecm)
{
  auto entity = _entity;

  // search up the entity tree and find the model with no parent models
  // (there is the possibility of nested models)
  Entity modelEntity = kNullEntity;
  while (entity)
  {
    if (_ecm.Component<components::Model>(entity))
      modelEntity = entity;

    // stop searching if we are at the root of the tree
    auto parentComp = _ecm.Component<components::ParentEntity>(entity);
    if (!parentComp)
      break;

    entity = parentComp->Data();
  }

  return modelEntity;
}

//////////////////////////////////////////////////
std::string topicFromScopedName(const Entity &_entity,
    const EntityComponentManager &_ecm, bool _excludeWorld)
{
  std::string topic = scopedName(_entity, _ecm, "/", true);

  if (_excludeWorld)
  {
    // Exclude the world name. If the entity is a world, then return an
    // empty string.
    topic = _ecm.Component<components::World>(_entity) ? "" :
      removeParentScope(removeParentScope(topic, "/"), "/");
  }

  return transport::TopicUtils::AsValidTopic("/" + topic);
}

//////////////////////////////////////////////////
std::string validTopic(const std::vector<std::string> &_topics)
{
  for (const auto &topic : _topics)
  {
    auto validTopic = transport::TopicUtils::AsValidTopic(topic);
    if (validTopic.empty())
    {
      ignerr << "Topic [" << topic << "] is invalid, ignoring." << std::endl;
      continue;
    }
    if (validTopic != topic)
    {
      igndbg << "Topic [" << topic << "] changed to valid topic ["
             << validTopic << "]" << std::endl;
    }
    return validTopic;
  }
  return std::string();
}

//////////////////////////////////////////////////
std::optional<math::Vector3d> sphericalCoordinates(Entity _entity,
    const EntityComponentManager &_ecm)
{
  auto sphericalCoordinatesComp =
      _ecm.Component<components::SphericalCoordinates>(
      worldEntity(_entity, _ecm));
  if (nullptr == sphericalCoordinatesComp)
  {
    return std::nullopt;
  }

  auto xyzPose = worldPose(_entity, _ecm);

  // lat / lon / elevation in rad / rad / m
  auto rad = sphericalCoordinatesComp->Data().PositionTransform(
      xyzPose.Pos(),
      math::SphericalCoordinates::LOCAL2,
      math::SphericalCoordinates::SPHERICAL);

  // Return degrees
  return math::Vector3d(IGN_RTOD(rad.X()), IGN_RTOD(rad.Y()), rad.Z());
}

//////////////////////////////////////////////////
// Getting the first .sdf file in the path
std::string findFuelResourceSdf(const std::string &_path)
{
  if (!common::exists(_path))
    return "";

  for (common::DirIter file(_path); file != common::DirIter(); ++file)
  {
    std::string current(*file);
    if (!common::isFile(current))
      continue;

    auto fileName = common::basename(current);
    auto fileExtensionIndex = fileName.rfind(".");
    auto fileExtension = fileName.substr(fileExtensionIndex + 1);

    if (fileExtension == "sdf")
    {
      return current;
    }
  }
  return "";
}

//////////////////////////////////////////////////
<<<<<<< HEAD
std::string IGNITION_GAZEBO_VISIBLE resolveSdfWorldFile(
    const std::string &_sdfFile, const std::string &_fuelResourceCache)
=======
std::string resolveSdfWorldFile(const std::string &_sdfFile,
    const std::string &_fuelResourceCache)
>>>>>>> 713f3ba4
{
  std::string filePath;

  // Check Fuel if it's a URL
  auto sdfUri = common::URI(_sdfFile);
  if (sdfUri.Scheme() == "http" || sdfUri.Scheme() == "https")
  {
    fuel_tools::ClientConfig config;
    if (!_fuelResourceCache.empty())
      config.SetCacheLocation(_fuelResourceCache);
    fuel_tools::FuelClient fuelClient(config);

    std::string fuelCachePath;
    if (fuelClient.CachedWorld(common::URI(_sdfFile), fuelCachePath))
    {
      filePath = findFuelResourceSdf(fuelCachePath);
    }
    else if (auto result = fuelClient.DownloadWorld(
          common::URI(_sdfFile), fuelCachePath))
    {
      filePath = findFuelResourceSdf(fuelCachePath);
    }
    else
    {
      ignwarn << "Fuel couldn't download URL [" << _sdfFile
        << "], error: [" << result.ReadableResult() << "]"
        << std::endl;
    }
  }

  if (filePath.empty())
  {
    common::SystemPaths systemPaths;

    // Worlds from environment variable
    systemPaths.SetFilePathEnv(kResourcePathEnv);

    // Worlds installed with ign-gazebo
    systemPaths.AddFilePaths(IGN_GAZEBO_WORLD_INSTALL_DIR);

    filePath = systemPaths.FindFile(_sdfFile);
  }

  return filePath;
<<<<<<< HEAD
}
=======
>>>>>>> 713f3ba4
}
}
}
}<|MERGE_RESOLUTION|>--- conflicted
+++ resolved
@@ -609,13 +609,8 @@
 }
 
 //////////////////////////////////////////////////
-<<<<<<< HEAD
-std::string IGNITION_GAZEBO_VISIBLE resolveSdfWorldFile(
-    const std::string &_sdfFile, const std::string &_fuelResourceCache)
-=======
 std::string resolveSdfWorldFile(const std::string &_sdfFile,
     const std::string &_fuelResourceCache)
->>>>>>> 713f3ba4
 {
   std::string filePath;
 
@@ -660,10 +655,6 @@
   }
 
   return filePath;
-<<<<<<< HEAD
-}
-=======
->>>>>>> 713f3ba4
 }
 }
 }
