--- conflicted
+++ resolved
@@ -12,12 +12,10 @@
       - name: Compile and test
         id: ci
         uses: ignition-tooling/action-ignition-ci@focal
-<<<<<<< HEAD
         with:
           codecov-enabled: true
           cppcheck-enabled: true
           cpplint-enabled: true
-=======
   jammy-ci:
     runs-on: ubuntu-latest
     name: Ubuntu Jammy CI
@@ -29,5 +27,4 @@
         uses: ignition-tooling/action-ignition-ci@jammy
         with:
           # per bug https://github.com/ignitionrobotics/ign-gazebo/issues/1409
-          cmake-args: '-DBUILD_DOCS=OFF'
->>>>>>> 2938ede7
+          cmake-args: '-DBUILD_DOCS=OFF'